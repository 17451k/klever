#!/usr/bin/env python3
#
# Copyright (c) 2018 ISP RAS (http://www.ispras.ru)
# Ivannikov Institute for System Programming of the Russian Academy of Sciences
#
# Licensed under the Apache License, Version 2.0 (the "License");
# you may not use this file except in compliance with the License.
# You may obtain a copy of the License at
#
#     http://www.apache.org/licenses/LICENSE-2.0
#
# Unless required by applicable law or agreed to in writing, software
# distributed under the License is distributed on an "AS IS" BASIS,
# WITHOUT WARRANTIES OR CONDITIONS OF ANY KIND, either express or implied.
# See the License for the specific language governing permissions and
# limitations under the License.
#

from distutils.dir_util import copy_tree
import hashlib
import os
import re
import shutil
import subprocess
import sys
import tarfile
import tempfile
import urllib.parse

from clade import Clade

sys.path.append(os.path.join(os.path.dirname(__file__), os.path.pardir))

from utils.utils import execute_cmd, get_logger, make_relative_path


preset_jobs_dir = os.path.join(os.path.dirname(__file__), os.path.pardir, os.path.pardir, 'bridge', 'jobs', 'presets')

common_target_program_descs = {
    'Linux': {
        'source code': 'linux-stable',
        'Git repository version': 'v3.14',
        'configuration': 'allmodconfig',
        'architecture': 'x86_64',
        'model CC options file': 'scripts/mod/empty.c',
        'external modules header files search directory': os.path.join(preset_jobs_dir, 'specifications'),
        'loadable kernel modules': ['all'],
        'allow local source trees use': True,
        'generate makefiles': True,
        'extra headers': [
            'linux/user_namespace.h',
            'linux/tty.h',
            'linux/tty_driver.h',
            'linux/usb.h',
            'linux/usb/serial.h',
            'linux/platform_device.h',
            'linux/netdevice.h',
            'linux/net.h',
            'linux/timer.h',
            'linux/interrupt.h',
            'linux/seq_file.h',
            'linux/i2c.h',
            'linux/mod_devicetable.h',
            'linux/device.h',
            'linux/pm.h',
            'linux/fs.h',
            'linux/rtnetlink.h',
            'net/mac80211.h',
            'linux/iio/iio.h',
            'linux/iio/triggered_buffer.h',
            'linux/cdev.h',
            'linux/miscdevice.h',
            'linux/pci.h',
            'linux/rtc.h',
            'scsi/scsi_host.h',
            'linux/pagemap.h',
            'linux/poll.h',
            'linux/blkdev.h',
            'target/target_core_base.h',
            'target/target_core_backend.h',
            'linux/spi/spi.h',
            'linux/fb.h'
        ],
        'extra Clade options': {'Info.extra_CIF_opts': [
            '-D__GNUC__=4',
            '-D__GNUC_MINOR__=6'
        ]}
    }
}

target_program_descs = [
    # # Testing on loadable Linux kernel modules.
    # {
    #     'build base': 'build bases/linux-3.14.79',
    #     'name': 'Linux',
    #     'Git repository version': 'v3.14.79',
    #     'loadable kernel modules': [
    #         'drivers/ata/pata_arasan_cf.ko',
    #         'drivers/idle/i7300_idle.ko',
    #         'drivers/uwb/hwa-rc.ko'
    #     ]
    # },
    # # Testing on artificial loadable Linux kernel modules.
    # {
    #     'build base': 'build bases/testing/5b3d50',
    #     'name': 'Linux',
    #     'external modules': os.path.join(preset_jobs_dir, 'linux', 'testing', 'decomposition strategies', 'tests'),
    #     'loadable kernel modules': [
    #         'ext-modules/kernel_library',
    #         'ext-modules/load_order',
    #         'ext-modules/multimodule_error',
    #         'ext-modules/multimodule_false_error',
    #         'ext-modules/several_groups'
    #     ]
    # },
    # {
    #     'build base': 'build bases/testing/6e6e1c',
    #     'name': 'Linux',
    #     'external modules': os.path.join(preset_jobs_dir, 'linux', 'testing', 'common models', 'tests'),
    #     'loadable kernel modules': [
    #         "ext-modules/linux/drivers/base/dd",
    #         "ext-modules/linux/drivers/spi",
    #         "ext-modules/linux/err",
    #         "ext-modules/linux/ldv/common",
    #         "ext-modules/linux/mm/gfp",
    #         "ext-modules/linux/mm/slab",
    #         "ext-modules/verifier/common",
    #         "ext-modules/verifier/gcc",
    #         "ext-modules/verifier/map",
    #         "ext-modules/verifier/memory",
    #         "ext-modules/verifier/nondet",
    #         "ext-modules/verifier/set/counter",
    #         "ext-modules/verifier/set/flag",
    #         "ext-modules/verifier/set/nonnegative-counter",
    #         "ext-modules/verifier/thread"
    #     ]
    # },
    # {
    #     'build base': 'build bases/testing/455c6f',
    #     'name': 'Linux',
    #     'Git repository version': 'v2.6.33.20',
    #     'external modules': os.path.join(preset_jobs_dir, 'linux', 'testing', 'environment model specs', 'tests'),
    #     'loadable kernel modules': [
    #         'ext-modules/block_device_operations_v.1',
    #         'ext-modules/class_v.1',
    #         'ext-modules/devm_threaded_irq_v.1',
    #         'ext-modules/ethtool_ops_v.1',
    #         'ext-modules/file_operations_v.1',
    #         'ext-modules/get_sb_v.1',
    #         'ext-modules/hid_v.1',
    #         'ext-modules/ieee80211_ops_v.1',
    #         'ext-modules/irq_v.1',
    #         'ext-modules/kthread_v.1',
    #         'ext-modules/net_device_ops_v.1',
    #         'ext-modules/pci_driver_v.1',
    #         'ext-modules/platform_driver_v.1',
    #         'ext-modules/proto_v.1',
    #         'ext-modules/rtc_class_ops_v.1',
    #         'ext-modules/scsi_host_template_v.1',
    #         'ext-modules/seq_operations_v.1',
    #         'ext-modules/serial_core_v.1',
    #         'ext-modules/super_block_v.1',
    #         'ext-modules/tasklet_v.1',
    #         'ext-modules/timer_v.1',
    #         'ext-modules/tty_v.1',
    #         'ext-modules/urb_v.1',
    #         'ext-modules/usb_driver_v.1',
    #         'ext-modules/usb_serial_driver_v.1',
    #         'ext-modules/workqueue_v.1'
    #     ],
    #     'exclude extra headers': [
    #         'linux/iio/iio.h',
    #         'linux/iio/triggered_buffer.h',
    #         'target/target_core_base.h',
    #         'target/target_core_backend.h'
    #     ]
    # },
    # {
    #     'build base': 'build bases/testing/fedc1e',
    #     'name': 'Linux',
    #     'external modules': os.path.join(preset_jobs_dir, 'linux', 'testing', 'environment model specs', 'tests'),
    #     'loadable kernel modules': [
    #         'ext-modules/block_device_operations_v.1',
    #         'ext-modules/class_v.1',
    #         'ext-modules/devm_threaded_irq_v.1',
    #         'ext-modules/ethtool_ops_v.1',
    #         'ext-modules/file_operations_v.1',
    #         'ext-modules/hid_v.1',
    #         'ext-modules/ieee80211_ops_v.1',
    #         'ext-modules/iio_triggered_buffer_v.1',
    #         'ext-modules/irq_v.2',
    #         'ext-modules/kthread_v.1',
    #         'ext-modules/net_device_ops_v.1',
    #         'ext-modules/pci_driver_v.1',
    #         'ext-modules/percpu_irq_v.1',
    #         'ext-modules/platform_driver_v.1',
    #         'ext-modules/proto_v.1',
    #         'ext-modules/rtc_class_ops_v.1',
    #         'ext-modules/scsi_host_template_v.1',
    #         'ext-modules/se_subsystem_api_v.1',
    #         'ext-modules/seq_operations_v.1',
    #         'ext-modules/serial_core_v.1',
    #         'ext-modules/tasklet_v.1',
    #         'ext-modules/timer_v.1',
    #         'ext-modules/tty_v.2',
    #         'ext-modules/urb_v.1',
    #         'ext-modules/usb_driver_v.1',
    #         'ext-modules/usb_serial_driver_v.2',
    #         'ext-modules/workqueue_v.1'
    #     ]
    # },
    # {
    #     'build base': 'build bases/testing/01358e',
    #     'name': 'Linux',
    #     'Git repository version': 'v4.6.7',
    #     'external modules': os.path.join(preset_jobs_dir, 'linux', 'testing', 'environment model specs', 'tests'),
    #     'loadable kernel modules': [
    #         'ext-modules/block_device_operations_v.1',
    #         'ext-modules/class_v.1',
    #         'ext-modules/devm_threaded_irq_v.1',
    #         'ext-modules/ethtool_ops_v.2',
    #         'ext-modules/file_operations_v.1',
    #         'ext-modules/hid_v.1',
    #         'ext-modules/ieee80211_ops_v.1',
    #         'ext-modules/iio_triggered_buffer_v.1',
    #         'ext-modules/irq_v.2',
    #         'ext-modules/kthread_v.1',
    #         'ext-modules/net_device_ops_v.2',
    #         'ext-modules/pci_driver_v.1',
    #         'ext-modules/percpu_irq_v.1',
    #         'ext-modules/platform_driver_v.1',
    #         'ext-modules/proto_v.2',
    #         'ext-modules/rtc_class_ops_v.1',
    #         'ext-modules/scsi_host_template_v.1',
    #         'ext-modules/seq_operations_v.1',
    #         'ext-modules/serial_core_v.1',
    #         'ext-modules/target_backend_v.1',
    #         'ext-modules/tasklet_v.1',
    #         'ext-modules/timer_v.2',
    #         'ext-modules/tty_v.2',
    #         'ext-modules/urb_v.1',
    #         'ext-modules/usb_driver_v.1',
    #         'ext-modules/usb_serial_driver_v.2',
    #         'ext-modules/workqueue_v.1'
    #     ],
    #     'exclude extra headers': ['linux/poll.h'],
    #     # Linux 4.6.7 can be built with new versions of GCC.
    #     'extra Clade options': {}
    # },
    # {
    #     'build base': 'build bases/testing/1de383',
    #     'name': 'Linux',
    #     'external modules': os.path.join(preset_jobs_dir, 'linux', 'testing', 'rule specs', 'tests'),
    #     'loadable kernel modules': [
    #         'ext-modules/linux/alloc/irq',
    #         'ext-modules/linux/alloc/spinlock',
    #         'ext-modules/linux/alloc/usb-lock',
    #         'ext-modules/linux/arch/io',
    #         'ext-modules/linux/block/genhd',
    #         'ext-modules/linux/block/queue',
    #         'ext-modules/linux/block/request',
    #         'ext-modules/linux/concurrency-safety/lock-reduce',
    #         'ext-modules/linux/concurrency-safety/simple',
    #         'ext-modules/linux/concurrency-safety/unsorted',
    #         'ext-modules/linux/drivers/base/class',
    #         'ext-modules/linux/drivers/base/dma-mapping',
    #         'ext-modules/linux/drivers/clk1',
    #         'ext-modules/linux/drivers/clk2',
    #         'ext-modules/linux/empty',
    #         'ext-modules/linux/fs/sysfs',
    #         'ext-modules/linux/kernel/locking/mutex',
    #         'ext-modules/linux/kernel/locking/rwlock',
    #         'ext-modules/linux/kernel/locking/spinlock',
    #         'ext-modules/linux/kernel/module',
    #         'ext-modules/linux/kernel/rcu/srcu',
    #         'ext-modules/linux/kernel/rcu/update/lock',
    #         'ext-modules/linux/kernel/rcu/update/lock-bh',
    #         'ext-modules/linux/kernel/rcu/update/lock-sched',
    #         'ext-modules/linux/kernel/sched/completion',
    #         'ext-modules/linux/lib/find_bit',
    #         'ext-modules/linux/lib/idr',
    #         'ext-modules/linux/memory-safety',
    #         'ext-modules/linux/net/register',
    #         'ext-modules/linux/net/rtnetlink',
    #         'ext-modules/linux/net/sock',
    #         'ext-modules/linux/usb/coherent',
    #         'ext-modules/linux/usb/dev',
    #         'ext-modules/linux/usb/gadget',
    #         'ext-modules/linux/usb/register',
    #         'ext-modules/linux/usb/urb'
    #     ]
    # },
    # {
    #     'build base': 'build bases/testing/1cae6b',
    #     'name': 'Linux',
    #     'configuration': os.path.join(preset_jobs_dir, 'linux', 'testing', 'rule specs', 'configs', 'no-lockdep'),
    #     'external modules': os.path.join(preset_jobs_dir, 'linux', 'testing', 'rule specs', 'tests'),
    #     # The only module needs specific kernel configuration for testing.
    #     'loadable kernel modules': ['ext-modules/linux/kernel/sched/completion-no-lockdep']
    # },
    # {
    #     'build base': 'build bases/testing/606cdb',
    #     'name': 'Linux',
    #     'external modules': os.path.join(preset_jobs_dir, 'testing verifiers', 'tests'),
    #     'loadable kernel modules': [
    #         "ext-modules/arrays/one-element",
    #         "ext-modules/arrays/ten-elements",
    #         "ext-modules/arrays/two-dimensional",
    #         "ext-modules/arrays/two-elements",
    #         "ext-modules/bitfields",
    #         "ext-modules/bitwise-operations/and",
    #         "ext-modules/bitwise-operations/complement",
    #         "ext-modules/bitwise-operations/left-shift",
    #         "ext-modules/bitwise-operations/or",
    #         "ext-modules/bitwise-operations/right-shift",
    #         "ext-modules/bitwise-operations/xor",
    #         "ext-modules/casts",
    #         "ext-modules/conditions/dangling-else",
    #         "ext-modules/conditions/if",
    #         "ext-modules/conditions/if-else",
    #         "ext-modules/conditions/if-else-if",
    #         "ext-modules/conditions/if-else-if-else",
    #         "ext-modules/conditions/nested",
    #         "ext-modules/conditions/ternary-operator",
    #         "ext-modules/dynamic-memory/xmalloc",
    #         "ext-modules/dynamic-memory/xmalloc-data",
    #         "ext-modules/dynamic-memory/xzalloc",
    #         "ext-modules/enumerations",
    #         "ext-modules/function-pointers",
    #         "ext-modules/gotos",
    #         "ext-modules/inline-assembler",
    #         "ext-modules/integers/binary-minus",
    #         "ext-modules/integers/binary-plus",
    #         "ext-modules/integers/division",
    #         "ext-modules/integers/multiplication",
    #         "ext-modules/integers/remainder",
    #         "ext-modules/integers/unary-minus",
    #         "ext-modules/integers/unary-plus",
    #         "ext-modules/inter-functional-analysis/one-level",
    #         "ext-modules/inter-functional-analysis/ten-levels",
    #         "ext-modules/inter-functional-analysis/two-levels",
    #         "ext-modules/lists",
    #         "ext-modules/logical-operations/and",
    #         "ext-modules/logical-operations/not",
    #         "ext-modules/logical-operations/or",
    #         "ext-modules/loops/break",
    #         "ext-modules/loops/continue",
    #         "ext-modules/loops/do-while",
    #         "ext-modules/loops/nested",
    #         "ext-modules/loops/one-iteration",
    #         "ext-modules/loops/ten-iterations",
    #         "ext-modules/loops/two-iterations",
    #         "ext-modules/loops/while",
    #         "ext-modules/pointers/address",
    #         "ext-modules/pointers/alias",
    #         "ext-modules/pointers/container-of",
    #         "ext-modules/pointers/dereference",
    #         "ext-modules/pointers/null",
    #         "ext-modules/recursion/one-depth",
    #         "ext-modules/recursion/ten-depth",
    #         "ext-modules/recursion/two-depth",
    #         "ext-modules/relational-operations/equal",
    #         "ext-modules/relational-operations/greater",
    #         "ext-modules/relational-operations/greater-or-equal",
    #         "ext-modules/relational-operations/less",
    #         "ext-modules/relational-operations/less-or-equal",
    #         "ext-modules/relational-operations/not-equal",
    #         "ext-modules/sizeof",
    #         "ext-modules/structures/no-nesting",
    #         "ext-modules/structures/one-nesting",
    #         "ext-modules/structures/ten-nesting",
    #         "ext-modules/switches/break",
    #         "ext-modules/switches/default",
    #         "ext-modules/switches/one-case",
    #         "ext-modules/switches/ten-cases",
    #         "ext-modules/switches/two-cases",
    #         "ext-modules/unions/no-nesting",
    #         "ext-modules/unions/one-nesting",
    #         "ext-modules/unions/same-memory",
    #         "ext-modules/unions/ten-nesting",
    #         "ext-modules/variables/assignment",
    #         "ext-modules/variables/bitwise-and-assignment",
    #         "ext-modules/variables/bitwise-or-assignment",
    #         "ext-modules/variables/bitwise-xor-assignment",
    #         "ext-modules/variables/division-assignment",
    #         "ext-modules/variables/left-shift-assignment",
    #         "ext-modules/variables/minus-assignment",
    #         "ext-modules/variables/multiplication-assignment",
    #         "ext-modules/variables/plus-assignment",
    #         "ext-modules/variables/postfix-decrement",
    #         "ext-modules/variables/postfix-increment",
    #         "ext-modules/variables/prefix-decrement",
    #         "ext-modules/variables/prefix-increment",
    #         "ext-modules/variables/remainder-assignment",
    #         "ext-modules/variables/right-shift-assignment"
    #     ]
    # },
    # # Validation on commits in Linux kernel Git repositories.
    # {
    #     'build base': 'build bases/validation/7ce77510c9c7~',
    #     'name': 'Linux',
    #     'Git repository version': '7ce77510c9c7~',
    #     'loadable kernel modules': ['drivers/usb/serial/opticon.ko'],
    #     'exclude extra headers': [
    #         'linux/iio/iio.h',
    #         'linux/iio/triggered_buffer.h',
    #         'target/target_core_backend.h'
    #     ]
    # },
    # {
    #     'build base': 'build bases/validation/7ce77510c9c7',
    #     'name': 'Linux',
    #     'Git repository version': '7ce77510c9c7',
    #     'loadable kernel modules': ['drivers/usb/serial/opticon.ko'],
    #     'exclude extra headers': [
    #         'linux/iio/iio.h',
    #         'linux/iio/triggered_buffer.h',
    #         'target/target_core_backend.h'
    #     ]
    # },
    # {
    #     'build base': 'build bases/validation/60b35930067d~',
    #     'name': 'Linux',
    #     'Git repository version': '60b35930067d~',
    #     'loadable kernel modules': ['drivers/media/usb/dvb-usb/dvb-usb-cxusb.ko']
    # },
    # {
    #     'build base': 'build bases/validation/60b35930067d',
    #     'name': 'Linux',
    #     'Git repository version': '60b35930067d',
    #     'loadable kernel modules': ['drivers/media/usb/dvb-usb/dvb-usb-cxusb.ko']
    # },
    # {
    #     'build base': 'build bases/validation/214c97a12f1f',
    #     'name': 'Linux',
    #     'Git repository version': '214c97a12f1f',
    #     'loadable kernel modules': ['drivers/media/usb/usbvision/usbvision.ko']
    # },
    # {
    #     'build base': 'build bases/validation/214c97a12f1f~',
    #     'name': 'Linux',
    #     'Git repository version': '214c97a12f1f~',
    #     'loadable kernel modules': ['drivers/media/usb/usbvision/usbvision.ko']
    # },
    # {
    #     'build base': 'build bases/validation/e4c7f259c5be~',
    #     'name': 'Linux',
    #     'Git repository version': 'e4c7f259c5be~',
    #     'loadable kernel modules': ['drivers/net/usb/kaweth.ko'],
    #     'exclude extra headers': ['linux/iio/triggered_buffer.h']
    # },
    # {
    #     'build base': 'build bases/validation/e4c7f259c5be',
    #     'name': 'Linux',
    #     'Git repository version': 'e4c7f259c5be',
    #     'loadable kernel modules': ['drivers/net/usb/kaweth.ko'],
    #     'exclude extra headers': ['linux/iio/triggered_buffer.h']
    # },
    # {
    #     'build base': 'build bases/validation/448356262f56~',
    #     'name': 'Linux',
    #     'Git repository version': '448356262f56~',
    #     'loadable kernel modules': ['drivers/usb/serial/kobil_sct.ko']
    # },
    # {
    #     'build base': 'build bases/validation/448356262f56',
    #     'name': 'Linux',
    #     'Git repository version': '448356262f56',
    #     'loadable kernel modules': ['drivers/usb/serial/kobil_sct.ko']
    # },
    # {
    #     'build base': 'build bases/validation/d8e172f3c0a5',
    #     'name': 'Linux',
    #     'Git repository version': 'd8e172f3c0a5',
    #     'loadable kernel modules': ['drivers/spi/spi-imx.ko']
    # },
    # {
    #     'build base': 'build bases/validation/d8e172f3c0a5~',
    #     'name': 'Linux',
    #     'Git repository version': 'd8e172f3c0a5~',
    #     'loadable kernel modules': ['drivers/spi/spi-imx.ko']
    # },
    # {
    #     'build base': 'build bases/validation/bff71889260f~',
    #     'name': 'Linux',
    #     'Git repository version': 'bff71889260f~',
    #     'loadable kernel modules': ['drivers/staging/iio/adc/mxs-lradc.ko']
    # },
    # {
    #     'build base': 'build bases/validation/bff71889260f',
    #     'name': 'Linux',
    #     'Git repository version': 'bff71889260f',
    #     'loadable kernel modules': ['drivers/staging/iio/adc/mxs-lradc.ko']
    # },
    # {
    #     'build base': 'build bases/validation/2ba4b92e8773~',
    #     'name': 'Linux',
    #     'Git repository version': '2ba4b92e8773~',
    #     'loadable kernel modules': ['drivers/usb/dwc2/dwc2_gadget.ko']
    # },
    # {
    #     'build base': 'build bases/validation/2ba4b92e8773',
    #     'name': 'Linux',
    #     'Git repository version': '2ba4b92e8773',
    #     'loadable kernel modules': ['drivers/usb/dwc2/dwc2_gadget.ko']
    # },
    # {
    #     'build base': 'build bases/validation/c822fb57ba12~',
    #     'name': 'Linux',
    #     'Git repository version': 'c822fb57ba12~',
    #     'loadable kernel modules': ['drivers/spi/spi-pxa2xx-platform.ko']
    # },
    # {
    #     'build base': 'build bases/validation/c822fb57ba12',
    #     'name': 'Linux',
    #     'Git repository version': 'c822fb57ba12',
    #     'loadable kernel modules': ['drivers/spi/spi-pxa2xx-platform.ko']
    # },
    # {
    #     'build base': 'build bases/validation/5c256d215753~',
    #     'name': 'Linux',
    #     'Git repository version': '5c256d215753~',
    #     'loadable kernel modules': ['drivers/media/usb/dvb-usb/dvb-usb-dw2102.ko']
    # },
    # {
    #     'build base': 'build bases/validation/5c256d215753',
    #     'name': 'Linux',
    #     'Git repository version': '5c256d215753',
    #     'loadable kernel modules': ['drivers/media/usb/dvb-usb/dvb-usb-dw2102.ko']
    # },
    # {
    #     'build base': 'build bases/validation/790cc82a2b2b~',
    #     'name': 'Linux',
    #     'Git repository version': '790cc82a2b2b~',
    #     'loadable kernel modules': ['drivers/input/misc/arizona-haptics.ko']
    # },
    # {
    #     'build base': 'build bases/validation/790cc82a2b2b',
    #     'name': 'Linux',
    #     'Git repository version': '790cc82a2b2b',
    #     'loadable kernel modules': ['drivers/input/misc/arizona-haptics.ko']
    # },
    # {
    #     'build base': 'build bases/validation/ae3f34854485~',
    #     'name': 'Linux',
    #     'Git repository version': 'ae3f34854485~',
    #     'loadable kernel modules': ['fs/nfs/nfs.ko']
    # },
    # {
    #     'build base': 'build bases/validation/ae3f34854485',
    #     'name': 'Linux',
    #     'Git repository version': 'ae3f34854485',
    #     'loadable kernel modules': ['fs/nfs/nfs.ko']
    # },
    # {
    #     'build base': 'build bases/validation/44f694330e1e~',
    #     'name': 'Linux',
    #     'Git repository version': '44f694330e1e~',
    #     'loadable kernel modules': ['net/sunrpc/sunrpc.ko']
    # },
    # {
    #     'build base': 'build bases/validation/44f694330e1e',
    #     'name': 'Linux',
    #     'Git repository version': '44f694330e1e',
    #     'loadable kernel modules': ['net/sunrpc/sunrpc.ko']
    # },
    # {
    #     'build base': 'build bases/validation/21a018a58f3c~',
    #     'name': 'Linux',
    #     'Git repository version': '21a018a58f3c~',
    #     'loadable kernel modules': ['net/tipc/tipc.ko']
    # },
    # {
    #     'build base': 'build bases/validation/21a018a58f3c',
    #     'name': 'Linux',
    #     'Git repository version': '21a018a58f3c',
    #     'loadable kernel modules': ['net/tipc/tipc.ko']
    # },
    # {
    #     'build base': 'build bases/validation/ac4de081312a~',
    #     'name': 'Linux',
    #     'Git repository version': 'ac4de081312a~',
    #     'loadable kernel modules': [
    #         'drivers/leds/leds-lp55xx-common.ko',
    #         'drivers/leds/leds-lp5523.ko',
    #         'drivers/leds/leds-lp5521.ko'
    #     ]
    # },
    # {
    #     'build base': 'build bases/validation/ac4de081312a',
    #     'name': 'Linux',
    #     'Git repository version': 'ac4de081312a',
    #     'loadable kernel modules': [
    #         'drivers/leds/leds-lp55xx-common.ko',
    #         'drivers/leds/leds-lp5523.ko',
    #         'drivers/leds/leds-lp5521.ko'
    #     ]
    # },
    # {
    #     'build base': 'build bases/validation/063579d4c3ed~',
    #     'name': 'Linux',
    #     'Git repository version': '063579d4c3ed~',
    #     'loadable kernel modules': [
    #         'drivers/w1/wire.ko',
    #         'drivers/w1/masters/ds2482.ko'
    #     ]
    # },
    # {
    #     'build base': 'build bases/validation/063579d4c3ed',
    #     'name': 'Linux',
    #     'Git repository version': '063579d4c3ed',
    #     'loadable kernel modules': [
    #         'drivers/w1/wire.ko',
    #         'drivers/w1/masters/ds2482.ko'
    #     ]
    # },
    # {
    #     'build base': 'build bases/validation/9aaf9678ea3e~',
    #     'name': 'Linux',
    #     'Git repository version': '9aaf9678ea3e~',
    #     'loadable kernel modules': [
    #         'sound/pci/emu10k1/snd-emu10k1.ko',
    #         'sound/pci/emu10k1/snd-emu10k1-synth.ko'
    #     ],
    #     'exclude extra headers': [
    #         'linux/iio/iio.h',
    #         'linux/iio/triggered_buffer.h',
    #         'target/target_core_backend.h'
    #     ]
    # },
    # {
    #     'build base': 'build bases/validation/9aaf9678ea3e',
    #     'name': 'Linux',
    #     'Git repository version': '9aaf9678ea3e',
    #     'loadable kernel modules': [
    #         'sound/pci/emu10k1/snd-emu10k1.ko',
    #         'sound/pci/emu10k1/snd-emu10k1-synth.ko'
    #     ],
    #     'exclude extra headers': [
    #         'linux/iio/iio.h',
    #         'linux/iio/triggered_buffer.h',
    #         'target/target_core_backend.h'
    #     ]
    # }
]


# TODO: Unsupported tests.
unsupported_target_program_descs = [
    # {
    #     'build base': 'build bases/testing/57d7f5',
    #     'name': 'Linux',
    #     'Git repository version': 'v4.15.18',
    #     'external modules': os.path.join(preset_jobs_dir, 'linux', 'testing', 'environment model specs', 'tests'),
    #     'loadable kernel modules': [
    #         'ext-modules/block_device_operations_v.1',
    #         'ext-modules/class_v.1',
    #         'ext-modules/devm_threaded_irq_v.1',
    #         'ext-modules/ethtool_ops_v.2',
    #         'ext-modules/file_operations_v.1',
    #         'ext-modules/hid_v.1',
    #         'ext-modules/ieee80211_ops_v.1',
    #         'ext-modules/iio_triggered_buffer_v.1',
    #         'ext-modules/irq_v.2',
    #         'ext-modules/net_device_ops_v.2',
    #         'ext-modules/pci_driver_v.1',
    #         'ext-modules/percpu_irq_v.1',
    #         'ext-modules/platform_driver_v.1',
    #         'ext-modules/proto_v.2',
    #         'ext-modules/rtc_class_ops_v.1',
    #         'ext-modules/scsi_host_template_v.1',
    #         'ext-modules/seq_operations_v.1',
    #         'ext-modules/serial_core_v.1',
    #         'ext-modules/target_backend_v.1',
    #         'ext-modules/tty_v.2',
    #         'ext-modules/usb_driver_v.1',
    #         'ext-modules/usb_serial_driver_v.2',
    #         'ext-modules/timer_v.3',
    #         'ext-modules/workqueue_v.1',
    #         'ext-modules/urb_v.1',
    #         'ext-modules/tasklet_v.2',
    #         'ext-modules/kthread_v.1'
    #     ],
    #     'exclude extra headers': ['linux/poll.h'],
    #     # Linux 4.15.18 can be built with new versions of GCC.
    #     'extra Clade options': {}
    # },
    # {
    #     'build base': 'build bases/testing/7a7e7e',
    #     'name': 'Linux',
    #     'Git repository version': 'v4.17.19',
    #     'external modules': os.path.join(preset_jobs_dir, 'linux', 'testing', 'environment model specs', 'tests'),
    #     'loadable kernel modules': [
    #         'ext-modules/block_device_operations_v.1',
    #         'ext-modules/class_v.1',
    #         'ext-modules/devm_threaded_irq_v.1',
    #         'ext-modules/ethtool_ops_v.2',
    #         'ext-modules/file_operations_v.1',
    #         'ext-modules/hid_v.1',
    #         'ext-modules/ieee80211_ops_v.1',
    #         'ext-modules/iio_triggered_buffer_v.1',
    #         'ext-modules/irq_v.2',
    #         'ext-modules/net_device_ops_v.2',
    #         'ext-modules/pci_driver_v.1',
    #         'ext-modules/percpu_irq_v.1',
    #         'ext-modules/platform_driver_v.1',
    #         'ext-modules/proto_v.2',
    #         'ext-modules/rtc_class_ops_v.1',
    #         'ext-modules/scsi_host_template_v.1',
    #         'ext-modules/seq_operations_v.1',
    #         'ext-modules/serial_core_v.1',
    #         'ext-modules/target_backend_v.1',
    #         'ext-modules/tty_v.2',
    #         'ext-modules/usb_driver_v.1',
    #         'ext-modules/usb_serial_driver_v.2',
    #         'ext-modules/timer_v.3',
    #         'ext-modules/workqueue_v.1',
    #         'ext-modules/urb_v.1',
    #         'ext-modules/tasklet_v.2',
    #         'ext-modules/kthread_v.1'
    #     ],
    #     'exclude extra headers': ['linux/poll.h'],
    #     # Linux v4.17.19 can be built with new versions of GCC.
    #     'extra Clade options': {}
    # }
]


class CProgram:
    _CLADE_CONF = dict()
    _CLADE_PRESET = "base"

    def __init__(self, logger, target_program_desc):
        self.logger = logger
        self.target_program_desc = target_program_desc

        # Main working source tree where various build and auxiliary actions will be performed.
        self.work_src_tree = None

        # TODO: make this adaptive.
        # The number of parallel jobs for make.
        self.jobs = '8'

        # C program attributes. We expect that architecture is always specified in target program description while
        # configuration and version can be either obtained during build somehow or remained unspecified.
        self.architecture = self.target_program_desc['architecture']
        self.configuration = None
        self.version = None

        # Working source trees are directories to be trimed from file names.
        self.work_src_trees = []
        # Temporary directories that should be removed at the end of work.
        self.tmp_dirs = []

    def _build(self):
        self.logger.info('Build C program')
        self._make(intercept_build_cmds=True)

    def _clean(self):
        self.logger.info('Clean working source tree')
        self._make('clean')

    def _configure(self):
        self.logger.info('Configure C program')
        execute_cmd(self.logger, './configure', cwd=self.work_src_tree)

    def _fetch_work_src_tree(self):
        src = self.target_program_desc['source code']
        self.work_src_tree = tempfile.mkdtemp()
        self.tmp_dirs.append(self.work_src_tree)

        self.logger.info('Fetch source code from "{0}" to working source tree "{1}"'.format(src, self.work_src_tree))

        o = urllib.parse.urlparse(src)
        if o[0] in ('http', 'https', 'ftp'):
            raise NotImplementedError('Source code is provided in unsupported form of remote archive')
        elif o[0] == 'git':
            raise NotImplementedError('Source code is provided in unsupported form of remote Git repository')
        elif o[0]:
            raise ValueError('Source code is provided in unsupported form "{0}"'.format(o[0]))

        if os.path.isdir(src):
            if self.target_program_desc['allow local source trees use']:
                self.logger.info('Use original source tree "{0}" rather than fetch it to working source tree "{1}"'
                                 .format(src, self.work_src_tree))
                self.work_src_tree = src
            else:
                shutil.copytree(src, self.work_src_tree, symlinks=True)

            if os.path.isdir(os.path.join(src, '.git')):
                self.logger.debug("Source code is provided in form of Git repository")
            else:
                self.logger.debug("Source code is provided in form of source tree")

            if 'Git repository version' in self.target_program_desc:
                self.logger.info('Checkout Git repository "{0}"'
                                 .format(self.target_program_desc['Git repository version']))

                # Always remove Git repository lock file .git/index.lock if it exists since it can remain after
                # some previous Git commands crashed.
                git_index_lock = os.path.join(self.work_src_tree, '.git', 'index.lock')
                if os.path.isfile(git_index_lock):
                    os.remove(git_index_lock)

                # In case of dirty Git working directory checkout may fail so clean up it first.
                execute_cmd(self.logger, 'git', 'clean', '-f', '-d', cwd=self.work_src_tree)
                execute_cmd(self.logger, 'git', 'reset', '--hard', cwd=self.work_src_tree)
                execute_cmd(self.logger, 'git', 'checkout', '-f', self.target_program_desc['Git repository version'],
                            cwd=self.work_src_tree)

                # Use Git describe to properly identify C program version which source code is provided in form of Git
                # repository.
                stdout = execute_cmd(self.logger, 'git', 'describe', cwd=self.work_src_tree, get_output=True)
                self.version = stdout[0]
        elif os.path.isfile(src):
            self.logger.debug('Source code is provided in form of archive')
            with tarfile.open(src, encoding='utf8') as TarFile:
                TarFile.extractall(self.work_src_tree)
        else:
            raise ValueError('Source code is not provided at "{0}"'.format(src))

        self.work_src_trees.append(os.path.realpath(self.work_src_tree))

    def _get_version(self):
        self.version = self.target_program_desc.get('version')

    def _make(self, *target, opts=None, env=None, intercept_build_cmds=False, get_output=False):
        if opts is None:
            opts = []

        return execute_cmd(self.logger,
                           *((['clade-intercept', '-a'] if intercept_build_cmds else []) +
                             ['make', '-j', self.jobs] + opts + list(target)),
                           cwd=self.work_src_tree, env=env, get_output=get_output)

    def _make_canonical_work_src_tree(self):
        self.logger.info('Make canonical working source tree "{0}"'.format(self.work_src_tree))

        def _is_src_tree_root(fnames):
            for filename in fnames:
                if filename == 'Makefile':
                    return True

            return False

        work_src_tree_root = None
        for dirpath, _, filenames in os.walk(self.work_src_tree):
            if _is_src_tree_root(filenames):
                work_src_tree_root = dirpath
                break

        if not work_src_tree_root:
            raise ValueError('Could not find Makefile in working source tree "{0}"'.format(self.work_src_tree))

        if os.path.samefile(work_src_tree_root, self.work_src_tree):
            return

        self.logger.debug('Move contents of "{0}" to "{1}"'.format(work_src_tree_root, self.work_src_tree))
        for path in os.listdir(work_src_tree_root):
            shutil.move(os.path.join(work_src_tree_root, path), self.work_src_tree)
        trash_dir = work_src_tree_root
        while True:
            parent_dir = os.path.join(trash_dir, os.path.pardir)
            if os.path.samefile(parent_dir, self.work_src_tree):
                break
            trash_dir = parent_dir

        self.logger.debug('Remove "{0}"'.format(trash_dir))
        shutil.rmtree(os.path.realpath(trash_dir))

    def build(self):
        self._fetch_work_src_tree()
        self._make_canonical_work_src_tree()

        # Remove file with intercepted build commands if so.
        cmds_file = os.path.join(self.work_src_tree, 'cmds.txt')
        if os.path.isfile(cmds_file):
            os.remove(cmds_file)

        self._clean()
        self._get_version()

        if self.version:
            self.logger.info('C program version is "{0}"'.format(self.version))

        self._configure()

        if self.configuration:
            self.logger.info('C program configuration is "{0}"'.format(self.configuration))

        self._build()

        if os.path.isdir(self.target_program_desc['build base']):
            shutil.rmtree(self.target_program_desc['build base'])

        if 'extra Clade options' in self.target_program_desc:
            clade_conf = dict(self._CLADE_CONF)
            clade_conf.update(self.target_program_desc['extra Clade options'])
        else:
            clade_conf = self._CLADE_CONF

        clade = Clade(work_dir=self.target_program_desc['build base'],
                      cmds_file=os.path.join(self.work_src_tree, 'cmds.txt'),
                      conf=clade_conf,
                      preset=self._CLADE_PRESET)
        clade.parse_all()

        self.logger.info('Save project attributes, working source trees and target program description to build base')
        clade.add_meta_by_key('project attrs', [
            {
                'name': type(self).__name__,
                'value': [{'name': name, 'value': getattr(self, name)}
                          for name in ('architecture', 'version', 'configuration')]
            }
<<<<<<< HEAD
        ]

        tmp_dir = tempfile.mkdtemp()
        for data, file in ((attrs, os.path.join(tmp_dir, 'project attrs.json')),
                           (self.work_src_trees, os.path.join(tmp_dir, 'working source trees.json')),
                           (self.target_program_desc, os.path.join(tmp_dir, 'target program description.json'))):
            with open(file, 'w', encoding='utf8') as fp:
                json.dump(data, fp, sort_keys=True, indent=4)

            clade.add_file_to_storage(file, os.path.basename(file))

        shutil.rmtree(tmp_dir)
=======
        ])
        clade.add_meta_by_key('working source trees', self.work_src_trees)
        clade.add_meta_by_key('target program description', self.target_program_desc)
>>>>>>> 4eec98ed

        self.logger.info('Remove temporary directories')
        for tmp_dir in self.tmp_dirs:
            shutil.rmtree(tmp_dir)


class Linux(CProgram):
    _ARCH_OPTS = {
        'arm': {
            'ARCH': 'arm',
            'CROSS_COMPILE': 'arm-unknown-linux-gnueabi-'
        },
        'x86_64': {
            'ARCH': 'x86_64'
        }
    }
    _CLADE_CONF = dict()
    _CLADE_PRESET = 'linux_kernel'

    def __init__(self, logger, target_program_desc):
        super().__init__(logger, target_program_desc)
        self.kconfig_config = None

    def _build(self):
        self.logger.info('Build Linux kernel')

        # Build Linux kernel if necessary.
        if self.target_program_desc.get('build kernel'):
            self._make('vmlinux', intercept_build_cmds=True)

        # To build external Linux kernel modules we need to specify "M=path/to/ext/modules/dir".
        ext_modules = self.__prepare_ext_modules()

        try:
            # Try to prepare for building modules. This is necessary and should finish successfully when the Linux
            # kernel supports loadable modules.
            self._make('modules_prepare', intercept_build_cmds=True)
            support_loadable_kernel_modules = True
        except subprocess.CalledProcessError:
            # Otherwise the command above will most likely fail. In this case compile special file, namely,
            # scripts/mod/empty.o, that seems to exist in all Linux kernel versions and that will provide options for
            # building C files including headers necessary for models.
            self._make('scripts/mod/empty.o', intercept_build_cmds=True)
            support_loadable_kernel_modules = False

        def modules_make_target():
            # Use target "modules" when the Linux kernel supports loadable modules.
            if support_loadable_kernel_modules:
                return 'modules'
            # Otherwise build all builtin modules indirectly by using target "all".
            else:
                return 'all'

        if len(self.target_program_desc.get('loadable kernel modules', [])) > 0:
            self.logger.info('Build loadable kernel modules')

            # Specially process building of all modules.
            if 'all' in self.target_program_desc['loadable kernel modules']:
                if len(self.target_program_desc['loadable kernel modules']) != 1:
                    raise ValueError('Can not build all modules and something else')

                self._make(*((['M=' + os.path.join(ext_modules, 'ext-modules')] if ext_modules else []) +
                             [modules_make_target()]),
                           intercept_build_cmds=True)
            else:
                # Check that modules aren't intersect explicitly.
                for i, modules1 in enumerate(self.target_program_desc['loadable kernel modules']):
                    for j, modules2 in enumerate(self.target_program_desc['loadable kernel modules']):
                        if i != j:
                            if modules1 == modules2:
                                raise ValueError('Modules "{0}" are duplicated'.format(modules1))
                            else:
                                # Get rid of file names, remain just directories.
                                if not re.search(r'\.ko$', modules1) or not re.search(r'\.ko$', modules2):
                                    modules1_dir = os.path.dirname(modules1) \
                                        if re.search(r'\.ko$', modules1) else modules1
                                    modules2_dir = os.path.dirname(modules2) \
                                        if re.search(r'\.ko$', modules2) else modules2

                                    if modules1_dir != make_relative_path([modules2_dir], modules1_dir):
                                        raise ValueError('Modules "{0}" are subset of modules "{1}"'
                                                         .format(modules1, modules2))

                # Examine modules to get all build targets. Do not build immediately to catch mistakes earlier.
                build_targets = []
                for modules in self.target_program_desc['loadable kernel modules']:
                    # Modules ending with .ko imply individual modules.
                    if re.search(r'\.ko$', modules):
                        if ext_modules:
                            build_targets.append([os.path.join(ext_modules, modules)])
                        else:
                            build_targets.append([modules])
                    # Otherwise it is directory that can contain modules.
                    else:
                        if ext_modules:
                            if not os.path.isdir(os.path.join(ext_modules, modules)):
                                raise ValueError('There is no directory "{0}" inside "{1}"'
                                                 .format(modules, ext_modules))

                            build_target = 'M=' + os.path.join(ext_modules, modules)
                        else:
                            if not os.path.isdir(os.path.join(self.work_src_tree, modules)):
                                raise ValueError('There is no directory "{0}" inside "{1}"'.
                                                 format(modules, self.work_src_tree))

                            build_target = 'M=' + modules

                        build_targets.append([build_target, modules_make_target()])

                for build_target in build_targets:
                    self._make(*build_target, intercept_build_cmds=True)

        # Generate C file including extra headers and Makefile. Compile this C file. It will be treated as part of
        # kernel, so, one will need to filter them out later if required.
        if 'extra headers' in self.target_program_desc:
            tmp_dir = tempfile.mkdtemp()
            self.tmp_dirs.append(tmp_dir)

            with open(os.path.join(tmp_dir, 'extra-headers.c'), 'w', encoding='utf8') as fp:
                for header in self.target_program_desc['extra headers']:
                    if header not in self.target_program_desc.get('exclude extra headers', []):
                        fp.write('#include <{0}>\n'.format(header))

            with open(os.path.join(tmp_dir, 'Makefile'), 'w', encoding='utf-8') as fp:
                fp.write('obj-y += extra-headers.o\n')

            self._make('M=' + tmp_dir, intercept_build_cmds=True)

    def _clean(self):
        self._make('mrproper')

    def _configure(self):
        self.logger.info('Configure Linux kernel')

        # Linux kernel configuration can be specified by means of configuration file or configuration target.
        if os.path.isfile(self.target_program_desc['configuration']):
            conf_file = self.target_program_desc['configuration']

            self.logger.info('Linux kernel configuration file is "{0}"'.format(conf_file))

            # Use configuration file SHA1 digest as Linux kernel configuration.
            with open(conf_file, 'rb') as fp:
                self.configuration = hashlib.sha1(fp.read()).hexdigest()[:7]

            self.logger.info('Linux kernel configuration file SHA1 digest is "{0}"'.format(self.configuration))
            shutil.copy(conf_file, self.work_src_tree)
            self.kconfig_config = os.path.basename(conf_file)
            target = ['oldconfig', 'KCONFIG_CONFIG={0}'.format(self.kconfig_config)]
        else:
            self.logger.debug('Linux kernel configuration target is "{0}"'
                              .format(self.target_program_desc['configuration']))

            # Use configuration target as Linux kernel configuration.
            self.configuration = self.target_program_desc['configuration']

            target = [self.configuration]

        self._make(*target)

    def _get_version(self):
        self.logger.info('Get Linux kernel version')

        if not self.version:
            output = self._make('kernelversion', get_output=True)
            self.version = output[0]

    def _make(self, *target, **kwargs):
        kwargs['opts'] = ['{0}={1}'.format(name, value) for name, value in self._ARCH_OPTS[self.architecture].items()]
        if self.kconfig_config:
            kwargs['opts'].append('KCONFIG_CONFIG={0}'.format(self.kconfig_config))

        return super()._make(*target, **kwargs)

    def __prepare_ext_modules(self):
        ext_modules = self.target_program_desc.get('external modules')

        if not ext_modules:
            return None

        tmp_dir = tempfile.mkdtemp()
        self.tmp_dirs.append(tmp_dir)

        # Always put source code of external loadable Linux kernel modules into this magical directory as this will
        # allow to distinguish them at various stages later.
        work_src_tree = os.path.join(tmp_dir, 'ext-modules')
        # Parent directory of this magical directory will be trimmed from program fragment identifiers (absolute paths
        # to external loadable Linux kernel modules) and file names.
        self.work_src_trees.append(tmp_dir)

        self.logger.info(
            'Fetch source code of external loadable Linux kernel modules from "{0}" to working source tree "{1}"'
            .format(ext_modules, work_src_tree))

        if os.path.isdir(ext_modules):
            self.logger.debug('External loadable Linux kernel modules source code is provided in form of source tree')
            copy_tree(ext_modules, work_src_tree)
        elif os.path.isfile(ext_modules):
            self.logger.debug('External loadable Linux kernel modules source code is provided in form of archive')
            with tarfile.open(ext_modules, encoding='utf8') as TarFile:
                TarFile.extractall(work_src_tree)

        self.logger.info('Make canonical working source tree of external loadable Linux kernel modules')
        work_src_tree_root = None
        for dirpath, dirnames, filenames in os.walk(work_src_tree):
            ismakefile = False
            for filename in filenames:
                if filename == 'Makefile':
                    ismakefile = True
                    break

            # Generate Linux kernel module Makefiles recursively starting from source tree root directory if they do not
            # exist.
            if self.target_program_desc['generate makefiles']:
                if not work_src_tree_root:
                    work_src_tree_root = dirpath

                if not ismakefile:
                    with open(os.path.join(dirpath, 'Makefile'), 'w', encoding='utf-8') as fp:
                        fp.write('obj-m += $(patsubst %, %/, $(notdir $(patsubst %/, %, {0})))\n'
                                 .format('$(filter %/, $(wildcard $(src)/*/))'))
                        fp.write('obj-m += $(notdir $(patsubst %.c, %.o, $(wildcard $(src)/*.c)))\n')
                        # Specify additional directory to search for model headers.
                        fp.write('ccflags-y += -I' + os.path.realpath(
                            self.target_program_desc['external modules header files search directory']))
            elif ismakefile:
                work_src_tree_root = dirpath
                break

        if not work_src_tree_root:
            raise ValueError('Could not find Makefile in working source tree "{0}"'.format(work_src_tree))
        elif not os.path.samefile(work_src_tree_root, work_src_tree):
            self.logger.debug('Move contents of "{0}" to "{1}"'.format(work_src_tree_root, work_src_tree))
            for path in os.listdir(work_src_tree_root):
                shutil.move(os.path.join(work_src_tree_root, path), work_src_tree)
            trash_dir = work_src_tree_root
            while True:
                parent_dir = os.path.join(trash_dir, os.path.pardir)
                if os.path.samefile(parent_dir, work_src_tree):
                    break
                trash_dir = parent_dir
            self.logger.debug('Remove "{0}"'.format(trash_dir))
            shutil.rmtree(os.path.realpath(trash_dir))

        return tmp_dir


class BusyBox(CProgram):
    def __init__(self, logger, target_program_desc):
        super().__init__(logger, target_program_desc)


def klever_build():
    logger = get_logger(__name__)

    for target_program_desc in target_program_descs:
        logger.info('Prepare build base "{}"'.format(target_program_desc['build base']))
        common_target_program_desc = dict(common_target_program_descs[target_program_desc['name']])
        common_target_program_desc.update(target_program_desc)
        getattr(sys.modules[__name__], target_program_desc['name'])(logger, common_target_program_desc).build()
        logger.info('Build base "{}" was successfully prepared'.format(target_program_desc['build base']))


if __name__ == '__main__':
    klever_build()<|MERGE_RESOLUTION|>--- conflicted
+++ resolved
@@ -912,24 +912,9 @@
                 'value': [{'name': name, 'value': getattr(self, name)}
                           for name in ('architecture', 'version', 'configuration')]
             }
-<<<<<<< HEAD
-        ]
-
-        tmp_dir = tempfile.mkdtemp()
-        for data, file in ((attrs, os.path.join(tmp_dir, 'project attrs.json')),
-                           (self.work_src_trees, os.path.join(tmp_dir, 'working source trees.json')),
-                           (self.target_program_desc, os.path.join(tmp_dir, 'target program description.json'))):
-            with open(file, 'w', encoding='utf8') as fp:
-                json.dump(data, fp, sort_keys=True, indent=4)
-
-            clade.add_file_to_storage(file, os.path.basename(file))
-
-        shutil.rmtree(tmp_dir)
-=======
         ])
         clade.add_meta_by_key('working source trees', self.work_src_trees)
         clade.add_meta_by_key('target program description', self.target_program_desc)
->>>>>>> 4eec98ed
 
         self.logger.info('Remove temporary directories')
         for tmp_dir in self.tmp_dirs:
