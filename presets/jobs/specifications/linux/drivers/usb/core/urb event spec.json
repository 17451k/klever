{
  "Linux 3.14 (base)": {
<<<<<<< HEAD
    "functions models": {
      "usb_unlink_urb, usb_kill_urb, usb_poison_urb": {
        "comment": "Abort/cancel a transfer request for an endpoint.",
        "labels": {
          "urb": {
            "container": true,
            "parameter": true,
            "interface": "urb.urb"
          }
        },
        "process": "<assign>.[callback].<success> | <fail>",
        "actions": {
          "callback": {
            "comment": "Call the urb callback.",
            "callback": "%urb.complete%",
            "parameters": [
              "%urb%"
            ]
          },
          "assign": {
            "comment": "Get the urb structure from arguments.",
            "statements": [
              "%urb% = $ARG1;"
            ]
          },
          "success": {
            "comment": "Success.",
            "statements": [
              "return 0;"
            ]
          },
          "fail": {
            "comment": "Failed.",
            "statements": [
              "return ldv_undef_int_negative();"
            ]
          }
        }
      },
      "usb_submit_urb": {
        "comment": "Submit urb.",
        "labels": {
          "urb": {
            "container": true,
            "parameter": true,
            "interface": "urb.urb"
          }
        },
        "process": "<assign>.[callback].<success> | <fail>",
        "actions": {
          "callback": {
            "comment": "Call the urb callback.",
            "callback": "%urb.complete%",
            "parameters": [
              "%urb%"
            ]
          },
          "assign": {
            "comment": "Get the urb structure from arguments.",
            "statements": [
              "%urb% = $ARG1;",
              "ldv_check_alloc_flags($ARG2);"
            ]
          },
          "success": {
            "comment": "Success.",
            "statements": [
              "return (unsigned int) ldv_malloc_unknown_size();"
            ]
          },
          "fail": {
            "comment": "Failed.",
            "statements": [
              "return 0;"
            ]
          }
        }
      }
    },
    "environment processes": {}
=======
  	"functions models": {
  		"usb_unlink_urb": {
  			"comment": "Abort/cancel a transfer request for an endpoint.",
	        "labels": {
	          "urb": {
	            "container": true,
	            "parameter": true,
	            "interface": "urb.urb"
	          }
	        },
	        "process": "<assign>.[callback].<success> | <fail>",
	        "actions": {
	          "callback": {
	            "comment": "Call the urb callback.",
	            "callback": "%urb.complete%",
	            "parameters": [
	            	"%urb%"
	            ]
	          },
	          "assign": {
	            "comment": "Get the urb structure from arguments to unlink urb.",
	            "statements": [
	              "%urb% = $ARG1;"
	            ]
	          },
	          "success": {
	            "comment": "Successfully unlinked urb.",
	            "statements": [
	              "return 0;"
	            ]
	          },
	          "fail": {
	            "comment": "Failed to unlink urb.",
	            "statements": [
	              "return ldv_undef_int_negative();"
	            ]
	          }
	        }
  		},
  		"usb_kill_urb": {
  			"comment": "Cancel a transfer request and wait for it to finish.",
	        "labels": {
	          "urb": {
	            "container": true,
	            "parameter": true,
	            "interface": "urb.urb"
	          }
	        },
	        "process": "<assign>.[callback]",
	        "actions": {
	          "callback": {
	            "comment": "Call the urb callback.",
	            "callback": "%urb.complete%",
	            "parameters": [
	            	"%urb%"
	            ]
	          },
	          "assign": {
	            "comment": "Get the urb structure from arguments to kill urb.",
	            "statements": [
	              "%urb% = $ARG1;"
	            ]
	          }
	        }
  		},
  		"usb_poison_urb": {
  			"comment": "Reliably kill a transfer and prevent further use of an URB.",
	        "labels": {
	          "urb": {
	            "container": true,
	            "parameter": true,
	            "interface": "urb.urb"
	          }
	        },
	        "process": "<assign>.[callback]",
	        "actions": {
	          "callback": {
	            "comment": "Call the urb callback.",
	            "callback": "%urb.complete%",
	            "parameters": [
	            	"%urb%"
	            ]
	          },
	          "assign": {
	            "comment": "Get the urb structure from arguments to poison urb.",
	            "statements": [
	              "%urb% = $ARG1;"
	            ]
	          }
	        }
  		}
  	},
  	"environment processes": {}
>>>>>>> 583af123
  }
}<|MERGE_RESOLUTION|>--- conflicted
+++ resolved
@@ -1,6 +1,5 @@
 {
   "Linux 3.14 (base)": {
-<<<<<<< HEAD
     "functions models": {
       "usb_unlink_urb, usb_kill_urb, usb_poison_urb": {
         "comment": "Abort/cancel a transfer request for an endpoint.",
@@ -81,100 +80,5 @@
       }
     },
     "environment processes": {}
-=======
-  	"functions models": {
-  		"usb_unlink_urb": {
-  			"comment": "Abort/cancel a transfer request for an endpoint.",
-	        "labels": {
-	          "urb": {
-	            "container": true,
-	            "parameter": true,
-	            "interface": "urb.urb"
-	          }
-	        },
-	        "process": "<assign>.[callback].<success> | <fail>",
-	        "actions": {
-	          "callback": {
-	            "comment": "Call the urb callback.",
-	            "callback": "%urb.complete%",
-	            "parameters": [
-	            	"%urb%"
-	            ]
-	          },
-	          "assign": {
-	            "comment": "Get the urb structure from arguments to unlink urb.",
-	            "statements": [
-	              "%urb% = $ARG1;"
-	            ]
-	          },
-	          "success": {
-	            "comment": "Successfully unlinked urb.",
-	            "statements": [
-	              "return 0;"
-	            ]
-	          },
-	          "fail": {
-	            "comment": "Failed to unlink urb.",
-	            "statements": [
-	              "return ldv_undef_int_negative();"
-	            ]
-	          }
-	        }
-  		},
-  		"usb_kill_urb": {
-  			"comment": "Cancel a transfer request and wait for it to finish.",
-	        "labels": {
-	          "urb": {
-	            "container": true,
-	            "parameter": true,
-	            "interface": "urb.urb"
-	          }
-	        },
-	        "process": "<assign>.[callback]",
-	        "actions": {
-	          "callback": {
-	            "comment": "Call the urb callback.",
-	            "callback": "%urb.complete%",
-	            "parameters": [
-	            	"%urb%"
-	            ]
-	          },
-	          "assign": {
-	            "comment": "Get the urb structure from arguments to kill urb.",
-	            "statements": [
-	              "%urb% = $ARG1;"
-	            ]
-	          }
-	        }
-  		},
-  		"usb_poison_urb": {
-  			"comment": "Reliably kill a transfer and prevent further use of an URB.",
-	        "labels": {
-	          "urb": {
-	            "container": true,
-	            "parameter": true,
-	            "interface": "urb.urb"
-	          }
-	        },
-	        "process": "<assign>.[callback]",
-	        "actions": {
-	          "callback": {
-	            "comment": "Call the urb callback.",
-	            "callback": "%urb.complete%",
-	            "parameters": [
-	            	"%urb%"
-	            ]
-	          },
-	          "assign": {
-	            "comment": "Get the urb structure from arguments to poison urb.",
-	            "statements": [
-	              "%urb% = $ARG1;"
-	            ]
-	          }
-	        }
-  		}
-  	},
-  	"environment processes": {}
->>>>>>> 583af123
   }
 }