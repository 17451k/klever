{
  "attrs": [
    {
      "is_compare": true,
      "name": "Requirements specification",
      "value": "test:environment model specifications with function pointer analysis"
    },
    {
      "is_compare": true,
      "name": "Program fragment",
      "value": "ext-modules/timer_v.3/setup_timer.ko"
<<<<<<< HEAD
    },
    {
      "is_compare": true,
      "name": "Project:Version",
      "value": "v5.5.9"
=======
>>>>>>> 951b58be
    }
  ],
  "description": "",
  "is_modifiable": true,
  "tags": [],
  "verdict": "0"
}<|MERGE_RESOLUTION|>--- conflicted
+++ resolved
@@ -9,14 +9,6 @@
       "is_compare": true,
       "name": "Program fragment",
       "value": "ext-modules/timer_v.3/setup_timer.ko"
-<<<<<<< HEAD
-    },
-    {
-      "is_compare": true,
-      "name": "Project:Version",
-      "value": "v5.5.9"
-=======
->>>>>>> 951b58be
     }
   ],
   "description": "",
