--- conflicted
+++ resolved
@@ -264,13 +264,9 @@
             raise BridgeException(_("The mark archive is corrupted"))
         self.type = mark_data['mark_type']
         if self.type not in {'safe', 'unsafe', 'unknown'}:
-<<<<<<< HEAD
-            return _("The mark archive is corrupted")
+            raise BridgeException(_("The mark archive is corrupted"))
         if self.type == 'safe' and not settings.ENABLE_SAFE_MARKS:
-            return _("Safe marks are disabled")
-=======
-            raise BridgeException(_("The mark archive is corrupted"))
->>>>>>> de537909
+            raise BridgeException(_("Safe marks are disabled"))
         if self.type == 'unknown' and 'component' not in mark_data:
             raise BridgeException(_("The mark archive is corrupted"))
 
