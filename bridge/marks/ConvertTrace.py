--- conflicted
+++ resolved
@@ -1,16 +1,12 @@
 import json
 from io import BytesIO
 from types import MethodType
-<<<<<<< HEAD
 
-from reports.etv import error_trace_callstack, ErrorTraceCallstackTree, error_trace_model_functions
-
-=======
 from django.core.exceptions import ObjectDoesNotExist
 from bridge.utils import ArchiveFileContent, logger, file_get_or_create
-from reports.etv import error_trace_callstack, ErrorTraceCallstackTree
+from reports.etv import error_trace_callstack, ErrorTraceCallstackTree, error_trace_model_functions
 from marks.models import ErrorTraceConvertionCache
->>>>>>> 2174e293
+
 
 # To create new funciton:
 # 1) Add created function to the class ConvertTrace;
@@ -60,13 +56,12 @@
         """
         return error_trace_callstack(self.error_trace)
 
-<<<<<<< HEAD
     def model_functions(self):
         """
 This function is extracting model functions tree in specific format.
         """
         return error_trace_model_functions(self.error_trace)
-=======
+
     def call_stack_tree(self):
         """
 This function is extracting the error trace call stack tree.
@@ -75,9 +70,6 @@
         """
 
         return ErrorTraceCallstackTree(self.error_trace).trace
-<<<<<<< HEAD
->>>>>>> master
-=======
 
 
 class GetConvertedErrorTrace(object):
@@ -125,4 +117,3 @@
             return self._parsed_trace
         with self.converted.file as fp:
             return json.loads(fp.read().decode('utf8'))
->>>>>>> 2174e293
