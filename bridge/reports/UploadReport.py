--- conflicted
+++ resolved
@@ -277,17 +277,12 @@
                 (self.job.weight == JOB_WEIGHT[0][0] or self.data['type'] == 'verification' or self.parent is None):
             report.new_archive(REPORT_FILES_ARCHIVE, self.archive)
             report.log = self.data.get('log')
-<<<<<<< HEAD
-            report.coverage = self.data.get('coverage')
-
-=======
             check_arch = True
         check_coverage_arch = False
         if self.coverage is not None and self.data['type'] == 'verification':
             report.new_coverage(COVERAGE_FILES_ARCHIVE, self.coverage)
             report.coverage = self.data.get('coverage')
             check_coverage_arch = True
->>>>>>> baae92c1
         report.save()
 
         if check_arch:
