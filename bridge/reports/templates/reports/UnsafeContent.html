--- conflicted
+++ resolved
@@ -45,11 +45,7 @@
             <h2 class="ui red header" style="margin: 10px;">{% trans "Couldn't visualize the error trace" %}</h2>
         {% endif %}
     </div>
-<<<<<<< HEAD
-    <div id="etv-source"{% if etv.include_assumptions %} style="height:70%;"{% endif %}>
-=======
     <div id="etv-source"{% if etv.user.assumptions or etv.user.coverage_data %} style="height:70%;"{% endif %}>
->>>>>>> 2ab63661
         <div id="ETV_source_code" class="SourceCodeContent"></div>
     </div>
     <div id="etv-divider"></div>
