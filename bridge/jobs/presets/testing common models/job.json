--- conflicted
+++ resolved
@@ -14,8 +14,9 @@
     "rule specifications DB": "rule specs.json",
     "verifier profiles DB": "verifier profiles.json",
     "specifications set": "Linux 3.14 (base)",
-<<<<<<< HEAD
-    "rule specifications": ["test"],
+    "rule specifications": [
+      "test"
+    ],
     "Module extractor": {
         "name": "Linux kernel",
         "kernel": false,
@@ -45,11 +46,6 @@
                        "console_initcall",
                        "security_initcall",
                        "module_exit"],
-=======
-    "rule specifications": [
-      "test"
-    ],
->>>>>>> f8f06222
     "ideal verdicts": [
       {"ideal verdict": "safe", "verification object": "ext-modules/linux/drivers/base/dd/safe.ko"},
       {"ideal verdict": "safe", "verification object": "ext-modules/linux/drivers/spi/safe.ko"},
