{
  "templates": {
    "Empty": {
      "description": "...",
      "plugins": ["Weaver"]
    },
    "Linux kernel modules": {
      "description": "...",
      "plugins": [
        {
          "SA": {
            "template aspect": "linux/emg/source_analysis.aspect.tmpl",
            "max arguments number": 30,
            "filter kernel functions": true
          }
        },
        {
          "EMG": {
            "specifications directory": "linux/emg",
            "entry point": "entry_point",
            "translator": "default",
            "callstack deep search": 3,
            "intermediate model options": {
              "ignore missed callbacks": true,
              "map file": "linux/emg/roles match.json"
            },
            "translation options": {
              "dump automata graphs": false,
              "direct control function calls": true,
              "omit all states": true,
              "nested automata": true,
              "omit parallel composition": {
                "dispatch": false,
                "receive": false,
                "call": false,
                "condition": true
              },
              "instance modifier": 1,
              "max instances number": 60,
              "pointer initialization": {
                "structures": true,
                "arrays": true,
                "functions": false,
                "unions": false,
                "primitives": false
              },
              "pointer free": {
                "structures": true,
                "arrays": true,
                "functions": false,
                "unions": false,
                "primitives": false
              },
              "allocate with sizeof": false,
              "allocate external": false
            },
            "additional aspects": ["linux/emg/emg.aspect"]
          }
        },
        {
          "RSG": {
            "model CC options": [
              "-nostdinc",
              "-Iarch/$hdr_arch/include",
              "-Iarch/$hdr_arch/include/generated",
              "-Iinclude",
              "-Iarch/$hdr_arch/include/uapi",
              "-Iarch/$hdr_arch/include/generated/uapi",
              "-Iinclude/uapi",
              "-Iinclude/generated/uapi",
              "-include",
              "include/linux/kconfig.h",
              "-D__KERNEL__",
              "-Wall",
              "-Wundef",
              "-Wstrict-prototypes",
              "-Wno-trigraphs",
              "-fno-strict-aliasing",
              "-fno-common",
              "-Werror-implicit-function-declaration",
              "-Wno-format-security",
              "-fno-delete-null-pointer-checks",
              "-Os",
              "-funit-at-a-time",
              "-pipe",
              "-Wno-sign-compare",
              "-fno-asynchronous-unwind-tables",
              "-fno-reorder-blocks",
              "-fno-ipa-cp-clone",
              "-fno-partial-inlining",
              "-Wframe-larger-than=2048",
              "-fno-stack-protector",
              "-Wno-unused-but-set-variable",
              "-fno-omit-frame-pointer",
              "-fno-optimize-sibling-calls",
              "-fno-inline-functions-called-once",
              "-Wdeclaration-after-statement",
              "-Wno-pointer-sign",
              "-fno-strict-overflow",
              "-fconserve-stack",
              "-Werror=implicit-int",
              "-Werror=strict-prototypes",
              "-DCC_HAVE_ASM_GOTO",
              "-fprofile-arcs",
              "-ftest-coverage"
            ],
            "common sets model": "counter",
            "common models": {
              "linux/err.c": {},
              "linux/device.c": {"headers": ["linux/device.h"]},
              "linux/kzalloc.c": {},
              "linux/ldv/common.c": {
                "headers": [
                  "linux/usb.h",
                  "linux/usb/serial.h",
                  "linux/platform_device.h",
                  "linux/netdevice.h",
                  "linux/net.h",
                  "linux/timer.h",
                  "linux/interrupt.h",
                  "linux/seq_file.h",
                  "linux/i2c.h",
                  "linux/mod_devicetable.h",
                  "linux/tty.h",
                  "linux/device.h",
                  "linux/pm.h",
                  "linux/fs.h",
                  "linux/rtnetlink.h"
                ]
              },
              "verifier/common.c": {},
              "verifier/nondet.c": {},
              "verifier/memory.c": {},
              "verifier/thread.c": {}
            },
            "common aspect": "linux/common.aspect"
          }
        },
        "Weaver"
      ]
    },
    "Argument signatures for Linux kernel modules": {
      "description": "...",
      "template": "Linux kernel modules",
      "plugins": [
        "SA",
        "EMG",
        {
          "ASE": {"algorithm": "COMPLEX_ID"}
        },
        "TR",
        "RSG",
        "Weaver"
      ]
    }
  },
  "rule specifications": {
    "empty": {
      "description": "...",
      "template": "Empty"
    },
    "linux:empty": {
      "description": "...",
      "template": "Linux kernel modules"
    },
    "linux:emg:test": {
      "description": "Rule specification intended for testing environment model specifications.",
      "template": "Linux kernel modules",
      "RSG": {"models": {"linux/emg/test_model.c": {"bug kinds": ["linux:emg:test"]}}}
    },
    "linux:alloc:irq": {
      "description": "...",
      "template": "Linux kernel modules",
      "multi-aspect group": "α",
      "RSG": {"models": {
        "linux/ldv/irq.c": {},
        "linux/alloc1.c": {"bug kinds": [
          "linux:alloc:irq::wrong flags",
          "linux:alloc:irq::nonatomic"
        ]}
      }}
    },
    "linux:alloc:spinlock": {
      "description": "...",
      "template": "Argument signatures for Linux kernel modules",
      "ASE": {"request aspects": {"linux/spinlock.request.aspect": {}}},
      "TR": {"templates": {
        "linux/spinlock.c.tmpl": {},
        "linux/spinlock.aspect.tmpl": {}
      }},
      "RSG": {"models": {
        "$linux/spinlock.c": {"sets model": "flag"},
        "linux/alloc2.c": {"bug kinds": [
          "linux:alloc:spinlock::wrong flags",
          "linux:alloc:spinlock::nonatomic"
        ]}
      }}
    },
    "linux:alloc:usb lock": {
      "description": "...",
      "template": "Linux kernel modules",
      "multi-aspect group": "α",
      "RSG": {"models": {"linux/alloc3.c": {"bug kinds": [
        "linux:alloc:usb lock::wrong flags",
        "linux:alloc:usb lock::nonatomic"
      ]}}}
    },
    "linux:mmc:sdio_func": {
      "description": "...",
      "template": "Linux kernel modules",
      "multi-aspect group": "α",
      "RSG": {"models": {"linux/mmc/sdio_func.c": {
        "bug kinds": [
          "linux:mmc:sdio_func::wrong params",
          "linux:mmc:sdio_func::double claim",
          "linux:mmc:sdio_func::release without claim",
          "linux:mmc:sdio_func::unreleased at exit"
        ],
        "headers": [
          "linux/mmc/sdio_func.h",
          "linux/mmc/host.h",
          "linux/mmc/card.h"
        ]
      }}}
    },
    "linux:module": {
      "description": "...",
      "template": "Linux kernel modules",
      "multi-aspect group": "α",
      "RSG": {"models": {"linux/module.c": {"bug kinds": [
          "linux:module::less initial decrement",
          "linux:module::more initial at exit"
      ]}}}
    },
    "linux:mutex": {
      "description": "...",
      "template": "Argument signatures for Linux kernel modules",
      "ASE": {"request aspects": {"linux/mutex.request.aspect": {}}},
      "TR": {"templates": {
        "linux/mutex.c.tmpl": {},
        "linux/mutex.aspect.tmpl": {},
        "linux/automata/mutex.spc.tmpl": {}
      }},
      "RSG": {"models": {"$linux/mutex.c": {
          "bug kinds": [
            "linux:mutex::one thread:double lock",
            "linux:mutex::one thread:double lock try",
            "linux:mutex::one thread:double unlock",
            "linux:mutex::one thread:locked at exit"
          ],
          "sets model": "flag",
          "automaton": "$linux/automata/mutex.spc"
      }}}
    },
    "linux:spinlock": {
      "description": "...",
      "template": "Argument signatures for Linux kernel modules",
      "ASE": {"request aspects": {"linux/spinlock.request.aspect": {}}},
      "TR": {"templates": {
        "linux/spinlock.c.tmpl": {},
        "linux/spinlock.aspect.tmpl": {}
      }},
      "RSG": {"models": {"$linux/spinlock.c": {
        "bug kinds": [
          "linux:spinlock::one thread:double lock",
          "linux:spinlock::one thread:double lock try",
          "linux:spinlock::one thread:double unlock",
          "linux:spinlock::one thread:locked at exit"
        ],
        "sets model": "flag"
      }}}
    },
    "linux:rwlock": {
      "description": "...",
      "template": "Linux kernel modules",
      "multi-aspect group": "α",
      "RSG": {"models": {"linux/rwlock.c": {"bug kinds": [
        "linux:rwlock::read lock on write lock",
        "linux:rwlock::more read unlocks",
        "linux:rwlock::read lock at exit",
        "linux:rwlock::double write lock",
        "linux:rwlock::double write unlock",
        "linux:rwlock::write lock at exit"
      ]}}}
    },
    "linux:usb:dev": {
      "description": "...",
      "template": "Linux kernel modules",
      "RSG": {"models": {
          "linux/asm/atomic.c": {},
          "linux/usb/dev.c": {"bug kinds": [
            "linux:usb:dev::unincremented counter decrement",
            "linux:usb:dev::less initial decrement",
            "linux:usb:dev::more initial at exit",
            "linux:usb:dev::probe failed"
          ],
          "automaton": "linux/automata/usb_dev.spc"}
        }
      }
    },
    "linux:usb:urb": {
      "description": "...",
      "template": "Linux kernel modules",
      "multi-aspect group": "β",
      "RSG": {"models": {"linux/usb/urb.c": {"bug kinds": [
        "linux:usb:urb::less initial decrement",
        "linux:usb:urb::more initial at exit"
      ]}}}
    },
    "linux:usb:coherent": {
      "description": "...",
      "template": "Linux kernel modules",
      "multi-aspect group": "β",
      "RSG": {"models": {"linux/usb/coherent.c": {"bug kinds":[
        "linux:usb:coherent::less initial decrement",
        "linux:usb:coherent::more initial at exit"
      ]}}}
    },
    "linux:bitops": {
      "description": "...",
      "template": "Linux kernel modules",
      "multi-aspect group": "β",
      "RSG": {"models": {"linux/bitops.c": {"bug kinds": ["linux:bitops::offset out of range"]}}}
    },
    "linux:blk:request": {
      "description": "...",
      "template": "Linux kernel modules",
      "multi-aspect group": "β",
      "RSG": {"models": {"linux/blk/request.c": {"bug kinds": [
        "linux:blk:request::double get",
        "linux:blk:request::double put",
        "linux:blk:request::get at exit"
      ]}}}
    },
    "linux:rculock": {
      "description": "...",
      "template": "Linux kernel modules",
      "multi-aspect group": "β",
      "RSG": {"models": {"linux/rculock.c": {"bug kinds": [
        "linux:rculock::more unlocks",
        "linux:rculock::locked at read section",
        "linux:rculock::locked at exit"
      ]}}}
    },
    "linux:rculockbh": {
      "description": "...",
      "template": "Linux kernel modules",
      "multi-aspect group": "β",
      "RSG": {"models": {"linux/rculockbh.c": {"bug kinds": [
        "linux:rculockbh::more unlocks",
        "linux:rculockbh::locked at read section",
        "linux:rculockbh::locked at exit"
      ]}}}
    },
    "linux:rculocksched": {
      "description": "...",
      "template": "Linux kernel modules",
      "multi-aspect group": "β",
      "RSG": {"models": {"linux/rculocksched.c": {"bug kinds": [
        "linux:rculocksched::more unlocks",
        "linux:rculocksched::locked at read section",
        "linux:rculocksched::locked at exit"
      ]}}}
    },
    "linux:srculock": {
      "description": "...",
      "template": "Linux kernel modules",
      "multi-aspect group": "β",
      "RSG": {"models": {"linux/srculock.c": {"bug kinds": [
        "linux:srculock::more unlocks",
        "linux:srculock::locked at read section",
        "linux:srculock::locked at exit"
      ]}}}
    },
    "linux:completion": {
      "description": "...",
      "template": "Argument signatures for Linux kernel modules",
      "multi-aspect group": "β",
      "ASE": {"request aspects": {"linux/completion.request.aspect": {}}},
      "TR": {"templates": {
        "linux/completion.c.tmpl": {},
        "linux/completion.aspect.tmpl": {}
      }},
      "RSG": {"models": {"$linux/completion.c": {
          "bug kinds": [
            "linux:comletion::double init",
            "linux:comletion::wait without init"
          ]
      }}}
    },
    "linux:sysfs": {
      "description": "...",
      "template": "Linux kernel modules",
      "multi-aspect group": "β",
      "RSG": {"models": {"linux/sysfs.c": {"bug kinds": [
        "linux:sysfs::less initial decrement",
        "linux:sysfs::more initial at exit"
      ]}}}
    },
    "linux:iomem": {
      "description": "...",
      "template": "Linux kernel modules",
      "multi-aspect group": "β",
      "RSG": {"models": {"linux/iomem.c": {"bug kinds": [
        "linux:iomem::less initial decrement",
        "linux:iomem::more initial at exit"
      ]}}}
    },
    "linux:idr": {
      "description": "...",
      "template": "Argument signatures for Linux kernel modules",
      "multi-aspect group": "β",
      "ASE": {"request aspects": {"linux/idr.request.aspect": {}}},
      "TR": {"templates": {
        "linux/idr.c.tmpl": {},
        "linux/idr.aspect.tmpl": {}
      }},
      "RSG": {"models": {"$linux/idr.c": {
          "bug kinds": [
            "linux:idr::double init",
            "linux:idr::not initialized",
            "linux:idr::destroyed before usage",
            "linux:idr::more at exit"
          ]
      }}}
    },
    "linux:gendisk": {
      "description": "...",
      "template": "Linux kernel modules",
      "multi-aspect group": "β",
      "RSG": {"models": {"linux/gendisk.c": {"bug kinds": [
        "linux:gendisk::double allocation",
        "linux:gendisk::use before allocation",
        "linux:gendisk::delete before add",
        "linux:gendisk::free before allocation",
        "linux:gendisk::more initial at exit"
      ]}}}
    },
    "linux:blk:queue": {
      "description": "...",
      "template": "Linux kernel modules",
      "multi-aspect group": "β",
      "RSG": {"models": {"linux/blk/queue.c": {"bug kinds": [
        "linux:blk:queue::double allocation",
        "linux:blk:queue::use before allocation",
        "linux:blk:queue::more initial at exit"
      ]}}}
    },
    "linux:alloc:resource": {
      "description": "...",
      "template": "Linux kernel modules",
      "RSG": {"models": {"linux/memory.c": {"bug kinds": [
        "linux:alloc:resource::more at exit",
        "linux:alloc:resource::less at exit"
      ]}}}
    },
    "linux:usb:register": {
      "description": "Error handling for usb register in probe()",
      "template": "Linux kernel modules",
      "multi-aspect group": "α",
      "RSG": {"models": {"linux/usb/register.c": {"bug kinds": ["linux:usb:register::wrong return value"]}}}
    },
    "linux:netdev": {
      "description": "Error handling for netdev in probe()",
      "template": "Linux kernel modules",
      "multi-aspect group": "α",
      "RSG": {"models": {"linux/netdev.c": {"bug kinds": ["linux:netdev::wrong return value"]}}}
    },
    "linux:usb:gadget": {
      "description": "...",
      "template": "Linux kernel modules",
      "multi-aspect group": "α",
      "RSG": {"models": {"linux/usb/gadget.c": {"bug kinds": [
        "linux:usb:gadget::class registration with usb gadget",
        "linux:usb:gadget::class deregistration with usb gadget",
        "linux:usb:gadget::chrdev registration with usb gadget",
        "linux:usb:gadget::chrdev deregistration with usb gadget",
        "linux:usb:gadget::double usb gadget registration",
        "linux:usb:gadget::double usb gadget deregistration",
        "linux:usb:gadget::usb gadget registered at exit"
      ]}}}
    },
    "linux:class": {
      "description": "...",
      "template": "Linux kernel modules",
      "multi-aspect group": "α",
      "RSG": {"models": {"linux/class.c": {"bug kinds": [
        "linux:class::double registration",
        "linux:class::double deregistration",
        "linux:class::registered at exit"
      ]}}}
    },
    "linux:chrdev": {
      "description": "...",
      "template": "Linux kernel modules",
      "multi-aspect group": "α",
      "RSG": {"models": {"linux/chrdev.c": {"bug kinds": [
        "linux:chrdev::double registration",
        "linux:chrdev::double deregistration",
        "linux:chrdev::registered at exit"
      ]}}}
    },
    "linux:sock": {
      "description": "...",
      "template": "Linux kernel modules",
      "multi-aspect group": "β",
      "RSG": {"models": {"linux/locksock.c": { "bug kinds": [
        "linux:sock::all locked sockets must be released",
        "linux:sock::double release"
      ]}}}
    },
    "linux:rtnl": {
      "description": "...",
      "template": "Linux kernel modules",
      "multi-aspect group": "β",
      "RSG": {"models": {"linux/rtnl.c": { "bug kinds": [
        "linux:rtnl::double lock",
        "linux:rtnl::lock on exit",
        "linux:rtnl::double unlock"
      ]}}}
    },
    "linux:clk1": {
      "description": "...",
      "template": "Argument signatures for Linux kernel modules",
      "ASE": {"request aspects": {"linux/clk1.request.aspect": {}}},
      "TR": {"templates": [
        "linux/clk1.c.tmpl",
        "linux/clk1.aspect.tmpl"
      ]},
<<<<<<< HEAD
      "RSG": {"models": {"$linux/clk.c": {
        "bug kinds": [
          "linux:clk::more at exit",
          "linux:clk::less initial decrement"
        ]
      }}}
    },
    "linux:dma": {
      "description": "...",
      "template": "Linux kernel modules",
      "RSG": {"models": {"linux/dma.c": { "bug kinds": [
        "linux:dma::more initial at exit",
        "linux:dma::double map",
        "linux:dma::unmap before map"
      ]}}}
=======
      "RSG": {"models": {"$linux/clk1.c": {"bug kinds": ["linux:clk1::more at exit"]}}}
    },
    "linux:clk2": {
      "description": "...",
      "template": "Argument signatures for Linux kernel modules",
      "ASE": {"request aspects": {"linux/clk2.request.aspect": {}}},
      "TR": {"templates": [
        "linux/clk2.c.tmpl",
        "linux/clk2.aspect.tmpl"
      ]},
      "RSG": {"models": {"$linux/clk2.c": {"bug kinds": ["linux:clk2::less initial decrement"]}}}
>>>>>>> d8e6e75f
    }
  }
}<|MERGE_RESOLUTION|>--- conflicted
+++ resolved
@@ -527,13 +527,7 @@
         "linux/clk1.c.tmpl",
         "linux/clk1.aspect.tmpl"
       ]},
-<<<<<<< HEAD
-      "RSG": {"models": {"$linux/clk.c": {
-        "bug kinds": [
-          "linux:clk::more at exit",
-          "linux:clk::less initial decrement"
-        ]
-      }}}
+      "RSG": {"models": {"$linux/clk1.c": {"bug kinds": ["linux:clk1::more at exit"]}}}
     },
     "linux:dma": {
       "description": "...",
@@ -543,8 +537,6 @@
         "linux:dma::double map",
         "linux:dma::unmap before map"
       ]}}}
-=======
-      "RSG": {"models": {"$linux/clk1.c": {"bug kinds": ["linux:clk1::more at exit"]}}}
     },
     "linux:clk2": {
       "description": "...",
@@ -555,7 +547,6 @@
         "linux/clk2.aspect.tmpl"
       ]},
       "RSG": {"models": {"$linux/clk2.c": {"bug kinds": ["linux:clk2::less initial decrement"]}}}
->>>>>>> d8e6e75f
     }
   }
 }