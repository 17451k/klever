#
# Copyright (c) 2017 ISPRAS (http://www.ispras.ru)
# Institute for System Programming of the Russian Academy of Sciences
#
# Licensed under the Apache License, Version 2.0 (the "License");
# you may not use this file except in compliance with the License.
# You may obtain a copy of the License at
#
#     http://www.apache.org/licenses/LICENSE-2.0
#
# Unless required by applicable law or agreed to in writing, software
# distributed under the License is distributed on an "AS IS" BASIS,
# WITHOUT WARRANTIES OR CONDITIONS OF ANY KIND, either express or implied.
# See the License for the specific language governing permissions and
# limitations under the License.
#

import argparse
import getpass
import logging
import os
import sys

from kopenstack.kopenstack import execute_os_entity_action


def main():
    parser = argparse.ArgumentParser()
    parser.add_argument('action', choices=['show', 'create', 'update', 'ssh', 'remove', 'share', 'hide'], help='Action to be executed.')
    parser.add_argument('entity',
                        choices=['Klever base image', 'Klever developer instance', 'Klever experimental instances'],
                        help='Entity for which action to be executed.')
    parser.add_argument('--os-auth-url', default='https://cloud.ispras.ru:5000/v2.0',
                        help='OpenStack identity service endpoint for authorization (default: "%(default)s").')
    parser.add_argument('--os-username', default=getpass.getuser(),
                        help='OpenStack username for authentication (default: "%(default)s").')
    parser.add_argument('--os-tenant-name', default='computations',
                        help='OpenStack tenant name (default: "%(default)s").')
<<<<<<< HEAD
    parser.add_argument('--os-keypair-name', default='ldv',
                        help='OpenStack keypair name (default: "%(default)s").')
=======
    parser.add_argument('--os-network-type', default='internal',
                        help='OpenStack network type. Can be "internal" or "external" (default: "%(default)s").')
>>>>>>> abbcd18a
    parser.add_argument('--ssh-username', default='debian',
                        help='SSH username for authentication (default: "%(default)s").')
    parser.add_argument('--ssh-rsa-private-key-file',
                        help='Path to SSH RSA private key file.'
                             'The appropriate SSH RSA key pair should be stored to OpenStack by name "ldv".')
    parser.add_argument('--name', help='Entity name.')
    parser.add_argument('--base-image', default='Debian 9.0.4 64-bit',
                        help='Name of base image on which Klever base image will be based on (default: "%(default)s").')
    parser.add_argument('--klever-base-image', default='Klever Base',
                        help='Name of Klever base image on which instances will be based on (default: "%(default)s").')
    parser.add_argument('--flavor', default='spark.large',
                        help='Name of flavor to be used for new instances (default: "%(default)s").')
    parser.add_argument('--instances', type=int,
                        help='The number of new Klever experimental instances.')
    parser.add_argument('--klever-configuration-file', default=os.path.join(os.path.dirname(__file__), os.path.pardir,
                                                                            'conf', 'klever.json'),
                        help='Path to Klever configuration file (default: "%(default)s").')
    # TODO: Check the correctness of the provided arguments
    args = parser.parse_args()

    logger = logging.getLogger(__name__)
    logger.setLevel(logging.INFO)
    handler = logging.StreamHandler(sys.stdout)
    handler.setLevel(logging.INFO)
    formatter = logging.Formatter('%(asctime)s (%(filename)s:%(lineno)03d) %(levelname)s> %(message)s', "%Y-%m-%d %H:%M:%S")
    handler.setFormatter(formatter)
    logger.addHandler(handler)

    execute_os_entity_action(args, logger)<|MERGE_RESOLUTION|>--- conflicted
+++ resolved
@@ -36,13 +36,10 @@
                         help='OpenStack username for authentication (default: "%(default)s").')
     parser.add_argument('--os-tenant-name', default='computations',
                         help='OpenStack tenant name (default: "%(default)s").')
-<<<<<<< HEAD
+    parser.add_argument('--os-network-type', default='internal',
+                        help='OpenStack network type. Can be "internal" or "external" (default: "%(default)s").')
     parser.add_argument('--os-keypair-name', default='ldv',
                         help='OpenStack keypair name (default: "%(default)s").')
-=======
-    parser.add_argument('--os-network-type', default='internal',
-                        help='OpenStack network type. Can be "internal" or "external" (default: "%(default)s").')
->>>>>>> abbcd18a
     parser.add_argument('--ssh-username', default='debian',
                         help='SSH username for authentication (default: "%(default)s").')
     parser.add_argument('--ssh-rsa-private-key-file',
