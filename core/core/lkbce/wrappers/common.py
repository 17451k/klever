#
# Copyright (c) 2014-2016 ISPRAS (http://www.ispras.ru)
# Institute for System Programming of the Russian Academy of Sciences
#
# Licensed under the Apache License, Version 2.0 (the "License");
# you may not use this file except in compliance with the License.
# You may obtain a copy of the License at
#
#     http://www.apache.org/licenses/LICENSE-2.0
#
# Unless required by applicable law or agreed to in writing, software
# distributed under the License is distributed on an "AS IS" BASIS,
# WITHOUT WARRANTIES OR CONDITIONS OF ANY KIND, either express or implied.
# See the License for the specific language governing permissions and
# limitations under the License.
#

import filecmp
import json
import os
import re
import shutil
import subprocess

import core.utils
import core.lkbce.utils


class Command:
    # We assume that CC/LD options always start with "-".
    # Some CC/LD options always require values that can be specified either together with option itself (maybe separated
    # with "=") or by means of the following option.
    # Some CC options allow to omit both CC input and output files.
    # Value of -o is CC/LD output file.
    # The rest options are CC/LD input files.
    OPTS = {
        'gcc': {
            'opts requiring vals': ('D', 'I', 'O', 'include', 'isystem', 'mcmodel', 'o', 'print-file-name', 'x', 'idirafter'),
            'opts discarding in files': ('print-file-name', 'v'),
            'opts discarding out file': ('E', 'print-file-name', 'v')
        },
        'ld': {
            'opts requiring vals': ('T', 'm', 'o',),
            'opts discarding in files': (),
            'opts discarding out file': ()
        }
    }

    def __init__(self, argv):
        self.name = os.path.basename(argv[0])
        self.opts = argv[1:]
        self.in_files = []
        self.out_file = None
        self.other_opts = []
        self.type = None
        self.desc_file = None

    def copy_deps(self):
        # Dependencies can be obtained just for CC commands taking normal C files as input.
        if self.type != 'CC' or re.search(r'\.S$', self.in_files[0], re.IGNORECASE):
            return

        # We assume that dependency files are generated for all C source files.
        base_name = '{0}.d'.format(os.path.basename(self.out_file))
        if base_name[0] != '.':
            base_name = '.' + base_name
        deps_file = os.path.join(os.path.dirname(self.out_file), base_name)
        if not os.path.isfile(deps_file):
            p = subprocess.Popen(['aspectator'] + self.opts + ['-Wp,-MD,{0}'.format(deps_file)],
                                 stdout=subprocess.DEVNULL, stderr=subprocess.DEVNULL)
            if p.wait():
                raise RuntimeError('Getting dependencies failed')

        deps = core.lkbce.utils.get_deps_from_gcc_deps_file(deps_file)

        # There are several kinds of dependencies:
        # - each non-absolute file path represents dependency relative to current working directory (Linux kernel
        #   working source tree is assumed) - they all should be copied;
        # - each absolute file path that starts with current working directory is the same as above;
        # - other absolute file paths represent either system or compiler specific headers that aren't touched by
        #   build process and can be used later as is.
        for dep in deps:
            if os.path.isabs(dep) and os.path.commonprefix((os.getcwd(), dep)) != os.getcwd():
                continue

            dest_dep = os.path.join(os.path.dirname(os.environ['KLEVER_BUILD_CMD_DESCS_FILE']),
                                    os.path.relpath(dep))
            os.makedirs(os.path.dirname(dest_dep).encode('utf8'), exist_ok=True)
            with core.utils.LockedOpen(dest_dep, 'a', encoding='utf8'):
                if os.path.getsize(dest_dep):
                    if filecmp.cmp(dep, dest_dep):
                        continue
                    # Just version in "include/generated/compile.h" changes, all other content remain the same.
                    elif not dep == 'include/generated/compile.h':
                        raise AssertionError('Dependency "{0}" changed to "{1}"'.format(dest_dep, dep))
                else:
                    shutil.copy2(dep, dest_dep)

    def dump(self):
        full_desc_file = None

        if self.type == 'CC':
            full_desc = {
                'cwd': os.path.relpath(os.path.dirname(os.environ['KLEVER_BUILD_CMD_DESCS_FILE']),
                                       os.environ['KLEVER_MAIN_WORK_DIR']),
                'in files': self.in_files,
                'out file': self.out_file,
                # Fix up absolute paths including current working directory. We rely on exact matching that will not be
                # the case if there will be ".." in file paths.
                'opts': [re.sub(re.escape(os.getcwd()),
                                os.path.dirname(os.environ['KLEVER_BUILD_CMD_DESCS_FILE']),
                                opt) for opt in self.other_opts]
            }

            full_desc_file = os.path.join(os.path.dirname(os.environ['KLEVER_BUILD_CMD_DESCS_FILE']),
                                          '{0}.full.json'.format(self.out_file))

            os.makedirs(os.path.dirname(full_desc_file).encode('utf8'), exist_ok=True)

            full_desc_file_suffix = 2
            while True:
                if os.path.isfile(full_desc_file):
                    full_desc_file = '{0}.ldv{1}{2}'.format(os.path.splitext(full_desc_file)[0], full_desc_file_suffix,
                                                            os.path.splitext(full_desc_file)[1])
                    full_desc_file_suffix += 1
                else:
                    break

            with open(full_desc_file, 'w', encoding='utf8') as fp:
                json.dump(full_desc, fp, ensure_ascii=False, sort_keys=True, indent=4)

<<<<<<< HEAD
            # Options used for compilation of this file will be used for compilation of model files written in C.
            if self.in_files[0] == 'scripts/mod/empty.c':
                with open(os.path.join(os.path.dirname(os.environ['KLEVER_BUILD_CMD_DESCS_FILE']),
                                       'model CC opts.json'), 'w', encoding='utf8') as fp:
                    json.dump(self.other_opts, fp, ensure_ascii=False, sort_keys=True, indent=4)

        desc = {'type': self.type, 'in files': self.in_files, 'out file': self.out_file}
=======
        # Check, whether the output file has init function
        has_init = False
        elf_out = subprocess.check_output(['file', '-b', self.out_file], universal_newlines=True).split('\n')
        if elf_out and elf_out[0].startswith('ELF'):
            symbol_table = subprocess.check_output(['objdump', '-t', self.out_file], universal_newlines=True).split('\n')
            for table_entry in symbol_table:
                if re.search(r'(\.init\.text.*\sinit_module$|\sO \.initcall.*\.init\s)', table_entry):
                    has_init = True
                    break

        desc = {'type': self.type, 'in files': self.in_files, 'out file': self.out_file, 'has init': has_init}
>>>>>>> 11f7b045
        if full_desc_file:
            desc['full desc file'] = os.path.relpath(full_desc_file, os.environ['KLEVER_MAIN_WORK_DIR'])

        self.desc_file = os.path.join(os.path.dirname(os.environ['KLEVER_BUILD_CMD_DESCS_FILE']),
                                      '{0}.json'.format(self.out_file))

        os.makedirs(os.path.dirname(self.desc_file).encode('utf8'), exist_ok=True)

        desc_file_suffix = 2
        while True:
            if os.path.isfile(self.desc_file):
                self.desc_file = '{0}.ldv{1}{2}'.format(os.path.splitext(self.desc_file)[0], desc_file_suffix,
                                                        os.path.splitext(self.desc_file)[1])
                desc_file_suffix += 1
            else:
                break

        with open(self.desc_file, 'w', encoding='utf8') as fp:
            json.dump(desc, fp, ensure_ascii=False, sort_keys=True, indent=4)

    def enqueue(self):
        with core.utils.LockedOpen(os.environ['KLEVER_BUILD_CMD_DESCS_FILE'], 'a', encoding='utf8') as fp:
            fp.write(os.path.relpath(self.desc_file, os.environ['KLEVER_MAIN_WORK_DIR']) + '\n')

    def filter(self):
        # Filter out CC commands if input files or output file are absent or input files are '/dev/null' or STDIN ('-')
        # or samples. They won't be used when building verification object descriptions.
        if self.type == 'CC':
            if self.in_files[0].endswith('.mod.c'):
                return True
            if not self.in_files or not self.out_file:
                return True
            if self.in_files[0] in ('/dev/null', '-'):
                return True

        # Filter out LD commands if input file is absent or output file is temporary. The latter likely corresponds
        # to CC commands filtered out above.
        if self.type == 'LD':
            self.in_files = [in_file for in_file in self.in_files if not in_file.endswith('.mod.o')]
            if not self.out_file or self.out_file.endswith('.tmp'):
                return True

        return False

    def launch(self):
        # Exclude path where wrapper build command is located.
        os.environ['PATH'] = re.sub(r'^[^:]+:', '', os.environ['PATH'])

        # Execute original build command.
        if self.name == 'gcc':
            self.opts.append('-I{0}'.format(os.environ['KLEVER_RULE_SPECS_DIR']))
        exit_code = subprocess.call(tuple(['aspectator' if self.name == 'gcc' else self.name] + self.opts))

        # Do not proceed in case of failures (http://forge.ispras.ru/issues/6704).
        if exit_code:
            return exit_code

        try:
            self.parse()

            if not self.filter() and 'KLEVER_BUILD_CMD_DESCS_FILE' in os.environ:
                self.copy_deps()
                self.dump()
                self.enqueue()
        except Exception:
            # TODO: KLEVER_BUILD_CMD_DESCS_FILE could be not specified at this point.
            with core.utils.LockedOpen(os.environ['KLEVER_BUILD_CMD_DESCS_FILE'], 'a', encoding='utf8') as fp:
                fp.write('KLEVER FATAL ERROR\n')
            raise

        return 0

    def parse(self):
        # Input files and output files should be presented almost always.
        cmd_requires_in_files = True
        cmd_requires_out_file = True

        if self.name in ('gcc', 'ld'):
            skip_next_opt = False
            for idx, opt in enumerate(self.opts):
                # Option represents already processed value of the previous option.
                if skip_next_opt:
                    skip_next_opt = False
                    continue

                for opt_discarding_in_files in self.OPTS[self.name]['opts discarding in files']:
                    if re.search(r'^-{0}'.format(opt_discarding_in_files), opt):
                        cmd_requires_in_files = False

                for opt_discarding_out_file in self.OPTS[self.name]['opts discarding out file']:
                    if re.search(r'^-{0}'.format(opt_discarding_out_file), opt):
                        cmd_requires_out_file = False

                # Options with values.
                match = None
                for opt_requiring_val in self.OPTS[self.name]['opts requiring vals']:
                    match = re.search(r'^-({0})(=?)(.*)'.format(opt_requiring_val), opt)
                    if match:
                        opt, eq, val = match.groups()

                        # Option value is specified by means of the following option.
                        if not val:
                            val = self.opts[idx + 1]
                            skip_next_opt = True

                        # Output file.
                        if opt == 'o':
                            self.out_file = val
                        else:
                            # Use original formatting of options.
                            if skip_next_opt:
                                self.other_opts.extend(['-{0}'.format(opt), val])
                            else:
                                self.other_opts.append('-{0}{1}{2}'.format(opt, eq, val))

                        break

                if not match:
                    # Options without values.
                    if re.search(r'^-.+$', opt):
                        self.other_opts.append(opt)
                    # Input files.
                    else:
                        self.in_files.append(opt)
        elif self.name == 'mv':
            # We assume that MV options always have such the form:
            #     [-opt]... in_file out_file
            for opt in self.opts:
                if re.search(r'^-', opt):
                    self.other_opts.append(opt)
                elif not self.in_files:
                    self.in_files.append(opt)
                else:
                    self.out_file = opt
        else:
            raise NotImplementedError(
                'Linux kernel raw build command "{0}" is not supported yet'.format(self.name))

        if cmd_requires_in_files and not self.in_files:
            raise ValueError(
                'Could not get Linux kernel raw build command input files' + ' from options "{0}"'.format(self.opts))
        if cmd_requires_out_file and not self.out_file:
            raise ValueError(
                'Could not get Linux kernel raw build command output file' + ' from options "{0}"'.format(self.opts))

        # Check thar all original options becomes either input files or output file or options.
        # Option -o isn't included in the resulting set.
        original_opts = list(self.opts)
        if '-o' in original_opts:
            original_opts.remove('-o')
        resulting_opts = self.in_files + self.other_opts
        if self.out_file:
            resulting_opts.append(self.out_file)
        if set(original_opts) != set(resulting_opts):
            raise RuntimeError(
                'Some options were not parsed: "{0} != {1} + {2} + {3}"'.format(original_opts, self.in_files,
                                                                                self.out_file, self.opts))

        # We treat all invocations of GCC with more than one input file as pure linking whereas this might be not the
        # case in general.
        if self.name != 'gcc':
            self.type = self.name.upper()
        elif len(self.in_files) > 1:
            self.type = 'LD'
        else:
            for in_file in self.in_files:
                if not in_file.endswith('.o'):
                    self.type = 'CC'
                    break
            else:
                self.type = 'LD'<|MERGE_RESOLUTION|>--- conflicted
+++ resolved
@@ -129,15 +129,12 @@
             with open(full_desc_file, 'w', encoding='utf8') as fp:
                 json.dump(full_desc, fp, ensure_ascii=False, sort_keys=True, indent=4)
 
-<<<<<<< HEAD
             # Options used for compilation of this file will be used for compilation of model files written in C.
             if self.in_files[0] == 'scripts/mod/empty.c':
                 with open(os.path.join(os.path.dirname(os.environ['KLEVER_BUILD_CMD_DESCS_FILE']),
                                        'model CC opts.json'), 'w', encoding='utf8') as fp:
                     json.dump(self.other_opts, fp, ensure_ascii=False, sort_keys=True, indent=4)
 
-        desc = {'type': self.type, 'in files': self.in_files, 'out file': self.out_file}
-=======
         # Check, whether the output file has init function
         has_init = False
         elf_out = subprocess.check_output(['file', '-b', self.out_file], universal_newlines=True).split('\n')
@@ -149,7 +146,6 @@
                     break
 
         desc = {'type': self.type, 'in files': self.in_files, 'out file': self.out_file, 'has init': has_init}
->>>>>>> 11f7b045
         if full_desc_file:
             desc['full desc file'] = os.path.relpath(full_desc_file, os.environ['KLEVER_MAIN_WORK_DIR'])
 
