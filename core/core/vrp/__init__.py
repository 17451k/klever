#
# Copyright (c) 2018 ISP RAS (http://www.ispras.ru)
# Ivannikov Institute for System Programming of the Russian Academy of Sciences
#
# Licensed under the Apache License, Version 2.0 (the "License");
# you may not use this file except in compliance with the License.
# You may obtain a copy of the License at
#
#     http://www.apache.org/licenses/LICENSE-2.0
#
# Unless required by applicable law or agreed to in writing, software
# distributed under the License is distributed on an "AS IS" BASIS,
# WITHOUT WARRANTIES OR CONDITIONS OF ANY KIND, either express or implied.
# See the License for the specific language governing permissions and
# limitations under the License.
#

import glob
import json
import os
import queue
import re
import time
import traceback
import xml.etree.ElementTree as ElementTree
import zipfile
import multiprocessing

# from clade import Clade

from core.vrp.et import import_error_trace

import core.components
import core.session
import core.utils
from core.coverage import LCOV


@core.components.before_callback
def __launch_sub_job_components(context):
    context.mqs['VRP common prj attrs'] = multiprocessing.Queue()
    context.mqs['processing tasks'] = multiprocessing.Queue()


@core.components.after_callback
def __submit_project_attrs(context):
    context.mqs['VRP common prj attrs'].put(context.common_prj_attrs)


class VRP(core.components.Component):

    def __init__(self, conf, logger, parent_id, callbacks, mqs, locks, vals, id=None, work_dir=None, attrs=None,
                 separate_from_parent=False, include_child_resources=False):
        # Rule specification descriptions were already extracted when getting VTG callbacks.
        self.__downloaded = dict()
        self.__workers = None

        # Read this in a callback
        self.verdict = None
        self.rule_specification = None
        self.verification_object = None

        # Common initialization
        super(VRP, self).__init__(conf, logger, parent_id, callbacks, mqs, locks, vals, id, work_dir, attrs,
                                  separate_from_parent, include_child_resources)

    def process_results(self):
        self.__workers = core.utils.get_parallel_threads_num(self.logger, self.conf, 'Results processing')
        self.logger.info("Going to start {} workers to process results".format(self.__workers))

        # Do result processing
        core.utils.report(self.logger,
                          'attrs',
                          {
                              'id': self.id,
                              'attrs': self.__get_common_prj_attrs()
                          },
                          self.mqs['report files'],
                          self.vals['report id'],
                          self.conf['main working directory'])

        subcomponents = [('RPL', self.__result_processing)]
        for i in range(self.__workers):
            subcomponents.append(('RPWL', self.__loop_worker))
        self.launch_subcomponents(False, *subcomponents)

        self.clean_dir = True
        # Finalize
        self.finish_task_results_processing()

    def finish_task_results_processing(self):
        """Function has a callback at Job.py."""
        self.logger.info('Task results processing has finished')

    main = process_results

    def __result_processing(self):
        pending = dict()
        # todo: implement them in GUI
        solution_timeout = 10
        generation_timeout = 5

        def submit_processing_task(status, t):
            task_data, tryattempt = pending[t]
            self.mqs['processing tasks'].put([status, task_data, tryattempt])

        receiving = True
        session = core.session.Session(self.logger, self.conf['Klever Bridge'], self.conf['identifier'])
        try:
            while True:
                # Get new tasks
                if receiving:
                    if len(pending) > 0:
                        number = 0
                        try:
                            while True:
                                data = self.mqs['pending tasks'].get_nowait()
                                if not data:
                                    receiving = False
                                    self.logger.info("Expect no tasks to be generated")
                                else:
                                    pending[data[0][0]] = data
                                number += 1
                        except queue.Empty:
                            self.logger.debug("Fetched {} tasks".format(number))
                    else:
                        try:
                            data = self.mqs['pending tasks'].get(block=True, timeout=generation_timeout)
                            if not data:
                                receiving = False
                                self.logger.info("Expect no tasks to be generated")
                            else:
                                pending[data[0][0]] = data
                        except queue.Empty:
                            self.logger.debug("No tasks has come for last 30 seconds")

                # Plan for processing new tasks
                if len(pending) > 0:
                    tasks_statuses = session.get_tasks_statuses(list(pending.keys()))
                    for task in list(pending.keys()):
                        if task in tasks_statuses['finished']:
                            submit_processing_task('finished', task)
                            del pending[task]
                        elif task in tasks_statuses['error']:
                            submit_processing_task('error', task)
                            del pending[task]
                        elif task not in tasks_statuses['processing'] and task not in tasks_statuses['pending']:
                            raise KeyError("Cannot find task {!r} in either finished, processing, pending or erroneus "
                                           "tasks".format(task))

                if not receiving and len(pending) == 0:
                    # Wait for all rest tasks, no tasks can come currently
                    self.mqs['pending tasks'].close()
                    for _ in range(self.__workers):
                        self.mqs['processing tasks'].put(None)
                    self.mqs['processing tasks'].close()
                    break

                time.sleep(solution_timeout)
        finally:
            session.sign_out()
        self.logger.debug("Shutting down result processing gracefully")

    def __loop_worker(self):
        self.logger.info("VRP fetcher is ready to work")

        # First get QOS resource limitations
        qos_resource_limits = core.utils.read_max_resource_limitations(self.logger, self.conf)
        self.vals['task solution triples'] = multiprocessing.Manager().dict()
        while True:
            element = self.mqs['processing tasks'].get()
            if element is None:
                break

            status, data, attempt = element
            vo = data[2]
            rule = data[3]
            attrs = [
                {
                    "name": "Rule specification",
                    "value": rule,
                    "compare": True,
                    "associate": True
                },
                {
                    "name": "Verification object",
                    "value": vo,
                    "compare": True,
                    "associate": True
                }
            ]
            if attempt:
                new_id = "{}/{}/{}/RP".format(vo, rule, attempt)
                workdir = os.path.join(vo, rule, str(attempt))
                attrs.append(
                    {
                        "name": "Rescheduling attempt",
                        "value": str(attempt),
                        "compare": False,
                        "associate": False
                    }
                )
            else:
                new_id = "{}/{}/RP".format(vo, rule)
                workdir = os.path.join(vo, rule)
            self.vals['task solution triples']['{}:{}'.format(vo, rule)] = [None, None, None]
            try:
                rp = RP(self.conf, self.logger, self.id, self.callbacks, self.mqs, self.locks, self.vals, new_id,
                        workdir, attrs, separate_from_parent=True, qos_resource_limits=qos_resource_limits,
                        element=[status, data])
                rp.start()
                rp.join()
            except core.components.ComponentError:
                self.logger.debug("RP that processed {!r}, {!r} failed".format(vo, rule))
            finally:
                solution = list(self.vals['task solution triples'].get('{}:{}'.format(vo, rule)))
                del self.vals['task solution triples']['{}:{}'.format(vo, rule)]
                self.mqs['processed tasks'].put((vo, rule, solution))

        self.logger.info("VRP fetcher finishes its work")

    def __get_common_prj_attrs(self):
        self.logger.info('Get common project atributes')

        common_prj_attrs = self.mqs['VRP common prj attrs'].get()

        self.mqs['VRP common prj attrs'].close()

        return common_prj_attrs


class RP(core.components.Component):

    def __init__(self, conf, logger, parent_id, callbacks, mqs, locks, vals, id=None, work_dir=None, attrs=None,
                 separate_from_parent=False, include_child_resources=False, qos_resource_limits=None, element=None):
        # Read this in a callback
        self.element = element
        self.verdict = None
        self.rule_specification = None
        self.verification_object = None
        self.task_error = None
        self.verification_coverage = None
        self.__exception = None
        self.__qos_resource_limit = qos_resource_limits
        # Common initialization
        super(RP, self).__init__(conf, logger, parent_id, callbacks, mqs, locks, vals, id, work_dir, attrs,
                                 separate_from_parent, include_child_resources)

        self.clean_dir = True
        self.session = core.session.Session(self.logger, self.conf['Klever Bridge'], self.conf['identifier'])

        # Obtain file prefix that can be removed from file paths.
        # clade = Clade()
        # clade.set_work_dir(self.conf['Clade']['base'], self.conf['Clade']['storage'])
        # self.storage = self.conf['Clade']['storage']
        # clade_global_data = clade.get_global_data()
        # self.work_src_tree = clade_global_data['working source tree']
        # self.search_dirs = clade_global_data['search directories']
        # self.ext_modules_dir = clade_global_data['external modules']


    def fetcher(self):
        self.logger.info("VRP instance is ready to work")
        element = self.element
        status, data = element
        task_id, opts, verification_object, rule_specification, verifier = data
        self.verification_object = verification_object
        self.rule_specification = rule_specification
        self.results_key = '{}:{}'.format(self.verification_object, self.rule_specification)
        self.logger.debug("Prcess results of task {}".format(task_id))

        # Update solution status
        data = list(self.vals['task solution triples'][self.results_key])
        data[0] = status
        self.vals['task solution triples'][self.results_key] = data

        try:
            if status == 'finished':
                self.process_finished_task(task_id, opts, verifier)
                # Raise exception just here sinse the method above has callbacks.
                if self.__exception:
                    self.logger.warning("Raising the saved exception")
                    raise self.__exception
            elif status == 'error':
                self.process_failed_task(task_id)
                # Raise exception just here sinse the method above has callbacks.
                raise RuntimeError('Failed to decide verification task: {0}'.format(self.task_error))
            else:
                raise ValueError("Unknown task {!r} status {!r}".format(task_id, status))
        finally:
            self.session.sign_out()

    main = fetcher

<<<<<<< HEAD
    def process_witness(self, witness, get_error_trace_id=False):
=======
    def process_witness(self, witness, shadow_src_dir):
>>>>>>> 29f75b3e
        error_trace = import_error_trace(self.logger, witness)
        sources = self.__trim_file_names(error_trace['files'])
        error_trace['files'] = [sources[file] for file in error_trace['files']]

        # Distinguish multiple witnesses and error traces by using artificial unique identifiers encoded within witness
        # file names.
        match = re.search(r'witness\.(.+)\.graphml', witness)
        if match:
            error_trace_file = 'error trace {0}.json'.format(match.group(1))
        else:
            error_trace_file = 'error trace.json'

        self.logger.info('Write processed witness to "{0}"'.format(error_trace_file))
        with open(error_trace_file, 'w', encoding='utf8') as fp:
            json.dump(error_trace, fp, ensure_ascii=False, sort_keys=True, indent=4)

        return sources, error_trace_file

    def report_unsafe(self, sources, error_trace_files, attrs):
        core.utils.report(self.logger,
                          'unsafe',
                          {
                              'id': "{}/verification/unsafe".format(self.id),
                              'parent id': "{}/verification".format(self.id),
                              'attrs': attrs,
                              'sources': core.utils.ReportFiles(list(sources.keys()), arcnames=sources),
                              'error traces': [core.utils.ReportFiles([error_trace_file],
                                                                      arcnames={error_trace_file: 'error trace.json'})
                                               for error_trace_file in error_trace_files]
                          },
                          self.mqs['report files'],
                          self.vals['report id'],
                          self.conf['main working directory'])

<<<<<<< HEAD
    def process_single_verdict(self, decision_results, opts, log_file):
=======
    def process_single_verdict(self, task_id, decision_results, opts, shadow_src_dir, log_file):
>>>>>>> 29f75b3e
        """The function has a callback that collects verdicts to compare them with the ideal ones."""
        # Parse reports and determine status
        benchexec_reports = glob.glob(os.path.join('output', '*.results.xml'))
        if len(benchexec_reports) != 1:
            raise FileNotFoundError('Expect strictly single BenchExec XML report file, but found {}'.
                                    format(len(benchexec_reports)))

        # Expect single report file
        with open(benchexec_reports[0], encoding="utf8") as fp:
            result = ElementTree.parse(fp).getroot()

            run = result.findall("run")[0]
            for column in run.iter("column"):
                name, value = [column.attrib.get(name) for name in ("title", "value")]
                if name == "status":
                    decision_results["status"] = value

        # Check that we have set status
        if "status" not in decision_results:
            raise KeyError("There is no solution status in BenchExec XML report")

        self.logger.info('Verification task decision status is "{0}"'.format(decision_results['status']))

        # Do not fail immediately in case of witness processing failures that often take place. Otherwise we will
        # not upload all witnesses that can be properly processed as well as information on all such failures.
        # Necessary verificaiton finish report also won't be uploaded causing Bridge to corrupt the whole job.
        if re.search('true', decision_results['status']):
            core.utils.report(self.logger,
                              'safe',
                              {
                                  'id': "{}/verification/safe".format(self.id),
                                  'parent id': "{}/verification".format(self.id),
                                  'attrs': []
                                  # TODO: at the moment it is unclear what are verifier proofs.
                                  # 'proof': None
                              },
                              self.mqs['report files'],
                              self.vals['report id'],
                              self.conf['main working directory'])
            self.verdict = 'safe'
        else:
            witnesses = glob.glob(os.path.join('output', 'witness.*.graphml'))
            self.logger.info("Found {} witnesses".format(len(witnesses)))

            # Create unsafe reports independently on status. Later we will create unknown report in addition if status
            # is not "unsafe".
            if "expect several witnesses" in opts and opts["expect several witnesses"] and len(witnesses) != 0:
                self.verdict = 'unsafe'
                # Collect all sources referred by all error traces. Different error traces can refer almost the same
                # sources, so reporting them separately is redundant.
                sources = {}
                error_trace_files = []
                for witness in witnesses:
                    try:
<<<<<<< HEAD
                        error_trace_sources, error_trace_file = self.process_witness(witness, get_error_trace_id=True)
=======
                        error_trace_sources, error_trace_file = self.process_witness(witness, shadow_src_dir)
>>>>>>> 29f75b3e
                        sources.update(error_trace_sources)
                        error_trace_files.append(error_trace_file)
                    except Exception as e:
                        self.logger.warning('Failed to process a witness:\n{}'.format(traceback.format_exc().rstrip()))
                        self.verdict = 'non-verifier unknown'

                        if self.__exception:
                            try:
                                raise e from self.__exception
                            except Exception as e:
                                self.__exception = e
                        else:
                            self.__exception = e

                # Do not report unsafe if processing of all witnesses failed.
                if error_trace_files:
                    self.report_unsafe(sources, error_trace_files, [])
            if re.search('false', decision_results['status']) and \
                    ("expect several witnesses" not in opts or not opts["expect several witnesses"]):
                self.verdict = 'unsafe'
                try:
                    if len(witnesses) != 1:
                        NotImplementedError('Just one witness is supported (but "{0}" are given)'.
                                            format(len(witnesses)))

<<<<<<< HEAD
                    sources, error_trace_file = self.process_witness(witnesses[0])
                    self.report_unsafe(sources, [error_trace_file])
=======
                    sources, error_trace_file = self.process_witness(witnesses[0], shadow_src_dir)
                    self.report_unsafe(sources, [error_trace_file], [])
>>>>>>> 29f75b3e
                except Exception as e:
                    self.logger.warning('Failed to process a witness:\n{}'.format(traceback.format_exc().rstrip()))
                    self.verdict = 'non-verifier unknown'
                    self.__exception = e
            elif not re.search('false', decision_results['status']):
                self.verdict = 'unknown'

                # Prepare file to send it with unknown report.
                os.mkdir('verification')
                verification_problem_desc = os.path.join('verification', 'problem desc.txt')

                # Check resource limitiations
                if decision_results['status'] in ('OUT OF MEMORY', 'TIMEOUT'):
                    if decision_results['status'] == 'OUT OF MEMORY':
                        msg = "memory exhausted"
                    else:
                        msg = "CPU time exhausted"

                    with open(verification_problem_desc, 'w', encoding='utf8') as fp:
                        fp.write(msg)

                    data = list(self.vals['task solution triples'][self.results_key])
                    data[2] = decision_results['status']
                    self.vals['task solution triples'][self.results_key] = data
                else:
                    os.symlink(os.path.relpath(log_file, 'verification'), verification_problem_desc)

                core.utils.report(self.logger,
                                  'unknown',
                                  {
                                      'id': "{}/verification/unknown".format(self.id),
                                      'parent id': "{}/verification".format(self.id),
                                      'attrs': [],
                                      'problem desc': core.utils.ReportFiles(
                                          [verification_problem_desc],
                                          {verification_problem_desc: 'problem desc.txt'})
                                  },
                                  self.mqs['report files'],
                                  self.vals['report id'],
                                  self.conf['main working directory'],
                                  'verification')

    def process_failed_task(self, task_id):
        """The function has a callback at Job module."""
        self.task_error = self.session.get_task_error(task_id)
        # We do not need task and its files anymore.
        self.session.remove_task(task_id)

        self.verdict = 'non-verifier unknown'

    def process_finished_task(self, task_id, opts, verifier):
        """Function has a callback at Job.py."""
        self.session.download_decision(task_id)

        with zipfile.ZipFile('decision result files.zip') as zfp:
            zfp.extractall()

        with open('decision results.json', encoding='utf8') as fp:
            decision_results = json.load(fp)

        # TODO: specify the computer where the verifier was invoked (this information should be get from BenchExec or VerifierCloud web client.
        log_files_dir = glob.glob(os.path.join('output', 'benchmark*logfiles'))[0]
        log_files = os.listdir(log_files_dir)

        if len(log_files) != 1:
            raise NotImplementedError('Exactly one log file should be outputted (but "{0}" are given)'
                                      .format(len(log_files)))

        log_file = os.path.join(log_files_dir, log_files[0])

        # Send an initial report
        report = {
            'id': "{}/verification".format(self.id),
            'parent id': self.id,
            # TODO: replace with something meaningful, e.g. tool name + tool version + tool configuration.
            'attrs': [],
            'name': verifier,
            'resources': decision_results['resources'],
        }

        # Update solution progress. It is necessary to update the whole list to sync changes
        data = list(self.vals['task solution triples'][self.results_key])
        data[1] = decision_results['resources']
        self.vals['task solution triples'][self.results_key] = data

        if not self.logger.disabled and log_file:
            report['log'] = core.utils.ReportFiles([log_file], {log_file: 'log.txt'})

        if self.conf['upload input files of static verifiers']:
            report['task identifier'] = task_id

        # Save coverage in 'total coverages' dir
        coverage_info_dir = os.path.join('total coverages',
                                         self.conf['sub-job identifier'],
                                         self.rule_specification.replace('/', '-'))
        os.makedirs(os.path.join(self.conf['main working directory'], coverage_info_dir), exist_ok=True)

        self.coverage_info_file = os.path.join(coverage_info_dir,
                                               "{0}_coverage_info.json".format(task_id.replace('/', '-')))

        self.verification_coverage = LCOV(self.logger, os.path.join('output', 'coverage.info'), self.storage,
                                          self.ext_modules_dir, self.work_src_tree, self.search_dirs,
                                          self.conf['main working directory'], opts.get('coverage', None),
                                          os.path.join(self.conf['main working directory'], self.coverage_info_file),
                                          os.path.join(self.conf['main working directory'], coverage_info_dir))

        if os.path.isfile('coverage.json'):
            report['coverage'] = core.utils.ReportFiles(['coverage.json'] +
                                                        list(self.verification_coverage.arcnames.keys()),
                                                        arcnames=self.verification_coverage.arcnames)
            self.vals['coverage_finished'][self.conf['sub-job identifier']] = False

        # todo: This should be cheked to guarantee that we can reschedule tasks
        core.utils.report(self.logger,
                          'verification',
                          report,
                          self.mqs['report files'],
                          self.vals['report id'],
                          self.conf['main working directory'])

        try:
            # Submit a verdict
<<<<<<< HEAD
            self.process_single_verdict(decision_results, opts, log_file)
=======
            self.process_single_verdict(task_id, decision_results, opts, shadow_src_dir, log_file)
>>>>>>> 29f75b3e
        finally:
            # Submit a closing report
            core.utils.report(self.logger,
                              'verification finish',
                              {'id': report['id']},
                              self.mqs['report files'],
                              self.vals['report id'],
                              self.conf['main working directory'])

    def __trim_file_names(self, file_names):
        arcnames = {}

        for file_name in file_names:
            # Remove storage from file names if files were put there.
            if os.path.commonprefix([file_name, self.storage]) == self.storage:
                new_file_name = os.path.join(os.path.sep, os.path.relpath(file_name, self.storage))
            else:
                new_file_name = file_name

            # Try to make paths relative to working source tree or standard search directories.
            if os.path.commonprefix([new_file_name, self.work_src_tree]) == self.work_src_tree:
                new_file_name = os.path.relpath(new_file_name, self.work_src_tree)
            else:
                new_file_name = core.utils.make_relative_path(self.search_dirs, new_file_name)

            arcnames[file_name] = new_file_name

        return arcnames<|MERGE_RESOLUTION|>--- conflicted
+++ resolved
@@ -276,7 +276,7 @@
 
         try:
             if status == 'finished':
-                self.process_finished_task(task_id, opts, verifier)
+                self.process_finished_task(task_id, opts, verifier, shadow_src_dir)
                 # Raise exception just here sinse the method above has callbacks.
                 if self.__exception:
                     self.logger.warning("Raising the saved exception")
@@ -292,11 +292,7 @@
 
     main = fetcher
 
-<<<<<<< HEAD
-    def process_witness(self, witness, get_error_trace_id=False):
-=======
-    def process_witness(self, witness, shadow_src_dir):
->>>>>>> 29f75b3e
+    def process_witness(self, witness):
         error_trace = import_error_trace(self.logger, witness)
         sources = self.__trim_file_names(error_trace['files'])
         error_trace['files'] = [sources[file] for file in error_trace['files']]
@@ -331,11 +327,7 @@
                           self.vals['report id'],
                           self.conf['main working directory'])
 
-<<<<<<< HEAD
-    def process_single_verdict(self, decision_results, opts, log_file):
-=======
-    def process_single_verdict(self, task_id, decision_results, opts, shadow_src_dir, log_file):
->>>>>>> 29f75b3e
+    def process_single_verdict(self, task_id, decision_results, opts, log_file):
         """The function has a callback that collects verdicts to compare them with the ideal ones."""
         # Parse reports and determine status
         benchexec_reports = glob.glob(os.path.join('output', '*.results.xml'))
@@ -390,11 +382,7 @@
                 error_trace_files = []
                 for witness in witnesses:
                     try:
-<<<<<<< HEAD
-                        error_trace_sources, error_trace_file = self.process_witness(witness, get_error_trace_id=True)
-=======
-                        error_trace_sources, error_trace_file = self.process_witness(witness, shadow_src_dir)
->>>>>>> 29f75b3e
+                        error_trace_sources, error_trace_file = self.process_witness(witness)
                         sources.update(error_trace_sources)
                         error_trace_files.append(error_trace_file)
                     except Exception as e:
@@ -420,13 +408,8 @@
                         NotImplementedError('Just one witness is supported (but "{0}" are given)'.
                                             format(len(witnesses)))
 
-<<<<<<< HEAD
                     sources, error_trace_file = self.process_witness(witnesses[0])
-                    self.report_unsafe(sources, [error_trace_file])
-=======
-                    sources, error_trace_file = self.process_witness(witnesses[0], shadow_src_dir)
                     self.report_unsafe(sources, [error_trace_file], [])
->>>>>>> 29f75b3e
                 except Exception as e:
                     self.logger.warning('Failed to process a witness:\n{}'.format(traceback.format_exc().rstrip()))
                     self.verdict = 'non-verifier unknown'
@@ -549,11 +532,7 @@
 
         try:
             # Submit a verdict
-<<<<<<< HEAD
-            self.process_single_verdict(decision_results, opts, log_file)
-=======
-            self.process_single_verdict(task_id, decision_results, opts, shadow_src_dir, log_file)
->>>>>>> 29f75b3e
+            self.process_single_verdict(task_id, decision_results, opts, log_file)
         finally:
             # Submit a closing report
             core.utils.report(self.logger,
