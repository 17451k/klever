#
# Copyright (c) 2018 ISP RAS (http://www.ispras.ru)
# Ivannikov Institute for System Programming of the Russian Academy of Sciences
#
# Licensed under the Apache License, Version 2.0 (the "License");
# you may not use this file except in compliance with the License.
# You may obtain a copy of the License at
#
#     http://www.apache.org/licenses/LICENSE-2.0
#
# Unless required by applicable law or agreed to in writing, software
# distributed under the License is distributed on an "AS IS" BASIS,
# WITHOUT WARRANTIES OR CONDITIONS OF ANY KIND, either express or implied.
# See the License for the specific language governing permissions and
# limitations under the License.
#

import glob
import json
import os
import queue
import re
import time
import traceback
import xml.etree.ElementTree as ElementTree
import zipfile
import multiprocessing

from clade import Clade

from core.vrp.et import import_error_trace

import core.components
import core.session
import core.utils
from core.vrp.coverage_parser import LCOV


@core.components.before_callback
def __launch_sub_job_components(context):
    context.mqs['VRP common prj attrs'] = multiprocessing.Queue()
    context.mqs['processing tasks'] = multiprocessing.Queue()


@core.components.after_callback
def __set_common_prj_attrs(context):
    context.mqs['VRP common prj attrs'].put(context.common_prj_attrs)


class VRP(core.components.Component):

    def __init__(self, conf, logger, parent_id, callbacks, mqs, locks, vals, id=None, work_dir=None, attrs=None,
                 separate_from_parent=False, include_child_resources=False):
        # Rule specification descriptions were already extracted when getting VTG callbacks.
        self.__downloaded = dict()
        self.__workers = None

        # Read this in a callback
        self.verdict = None
        self.rule_specification = None
        self.verification_object = None

        # Common initialization
        super(VRP, self).__init__(conf, logger, parent_id, callbacks, mqs, locks, vals, id, work_dir, attrs,
                                  separate_from_parent, include_child_resources)

    def process_results(self):
        self.__workers = core.utils.get_parallel_threads_num(self.logger, self.conf, 'Results processing')
        self.logger.info("Going to start {} workers to process results".format(self.__workers))

        # Do result processing
        core.utils.report(self.logger,
                          'attrs',
                          {
                              'id': self.id,
                              'attrs': self.__get_common_prj_attrs()
                          },
                          self.mqs['report files'],
                          self.vals['report id'],
                          self.conf['main working directory'])

        subcomponents = [('RPL', self.__result_processing)]
        for i in range(self.__workers):
            subcomponents.append(('RPWL', self.__loop_worker))
        self.launch_subcomponents(False, *subcomponents)

        self.clean_dir = True
        # Finalize
        self.finish_task_results_processing()

    def finish_task_results_processing(self):
        """Function has a callback at Job.py."""
        self.logger.info('Task results processing has finished')

    main = process_results

    def __result_processing(self):
        pending = dict()
        # todo: implement them in GUI
        solution_timeout = 10
        generation_timeout = 5

        def submit_processing_task(status, t):
            self.mqs['processing tasks'].put([status, pending[t]])

        receiving = True
        session = core.session.Session(self.logger, self.conf['Klever Bridge'], self.conf['identifier'])
        try:
            while True:
                # Get new tasks
                if receiving:
                    if len(pending) > 0:
                        number = 0
                        try:
                            while True:
                                data = self.mqs['pending tasks'].get_nowait()
                                if not data:
                                    receiving = False
                                    self.logger.info("Expect no tasks to be generated")
                                else:
                                    pending[data[0]] = data
                                number += 1
                        except queue.Empty:
                            self.logger.debug("Fetched {} tasks".format(number))
                    else:
                        try:
                            data = self.mqs['pending tasks'].get(block=True, timeout=generation_timeout)
                            if not data:
                                receiving = False
                                self.logger.info("Expect no tasks to be generated")
                            else:
                                pending[data[0]] = data
                        except queue.Empty:
                            self.logger.debug("No tasks has come for last 30 seconds")

                # Plan for processing new tasks
                if len(pending) > 0:
                    tasks_statuses = session.get_tasks_statuses(list(pending.keys()))
                    for task in list(pending.keys()):
                        if task in tasks_statuses['finished']:
                            submit_processing_task('finished', task)
                            del pending[task]
                        elif task in tasks_statuses['error']:
                            submit_processing_task('error', task)
                            del pending[task]
                        elif task not in tasks_statuses['processing'] and task not in tasks_statuses['pending']:
                            raise KeyError("Cannot find task {!r} in either finished, processing, pending or erroneus "
                                           "tasks".format(task))

                if not receiving and len(pending) == 0:
                    # Wait for all rest tasks, no tasks can come currently
                    self.mqs['pending tasks'].close()
                    for _ in range(self.__workers):
                        self.mqs['processing tasks'].put(None)
                    self.mqs['processing tasks'].close()
                    break

                time.sleep(solution_timeout)
        finally:
            session.sign_out()
        self.logger.debug("Shutting down result processing gracefully")

    def __loop_worker(self):
        self.logger.info("VRP fetcher is ready to work")
        while True:
            element = self.mqs['processing tasks'].get()
            if element is None:
                break

            status, data = element
            vo = data[2]
            rule = data[3]
            new_id = "{}/{}/RP".format(vo, rule)
            workdir = os.path.join(vo, rule)
            try:
                rp = RP(self.conf, self.logger, self.id, self.callbacks, self.mqs, self.locks, self.vals, new_id,
                        workdir, [
                            {
                                "name": "Rule specification",
                                "value": rule,
                                "compare": True,
                                "associate": True
                            },
                            {
                                "name": "Verification object",
                                "value": vo,
                                "compare": True,
                                "associate": True
                            }
                        ], separate_from_parent=True,
                        element=element)
                rp.start()
                rp.join()
            except core.components.ComponentError:
                self.logger.debug("RP that processed {!r}, {!r} failed".format(vo, rule))
            finally:
                self.mqs['processed tasks'].put((vo, rule))
                self.mqs['finished and failed tasks'].put([self.conf['job identifier'], 'finished'])

        self.logger.info("VRP fetcher finishes its work")

    def __get_common_prj_attrs(self):
        self.logger.info('Get common project atributes')

        common_prj_attrs = self.mqs['VRP common prj attrs'].get()

        self.mqs['VRP common prj attrs'].close()

        return common_prj_attrs


class RP(core.components.Component):

    def __init__(self, conf, logger, parent_id, callbacks, mqs, locks, vals, id=None, work_dir=None, attrs=None,
                 separate_from_parent=False, include_child_resources=False, element=None):
        # Read this in a callback
        self.element = element
        self.verdict = None
        self.rule_specification = None
        self.verification_object = None
        self.task_error = None
        self.verification_coverage = None
        self.__exception = None

        # Common initialization
        super(RP, self).__init__(conf, logger, parent_id, callbacks, mqs, locks, vals, id, work_dir, attrs,
                                 separate_from_parent, include_child_resources)

        self.clean_dir = True
        self.session = core.session.Session(self.logger, self.conf['Klever Bridge'], self.conf['identifier'])

        # Obtain file prefix that can be removed from file paths.
        clade = Clade()
        clade.set_work_dir(self.conf['Clade']['base'], self.conf['Clade']['storage'])
        self.storage = self.conf['Clade']['storage']
        clade_global_data = clade.get_global_data()
        self.work_src_tree = clade_global_data['working source tree']
        self.search_dirs = clade_global_data['search directories']
        self.ext_modules_dir = clade_global_data['external modules']


    def fetcher(self):
        self.logger.info("VRP instance is ready to work")
        element = self.element
        status, data = element
        task_id, opts, verification_object, rule_specification, verifier = data
        self.verification_object = verification_object
        self.rule_specification = rule_specification

        self.logger.debug("Prcess results of task {}".format(task_id))

        try:
            if status == 'finished':
                self.process_finished_task(task_id, opts, verifier)
                # Raise exception just here sinse the method above has callbacks.
                if self.__exception:
                    self.logger.warning("Raising the saved exception")
                    raise self.__exception
            elif status == 'error':
                self.process_failed_task(task_id)
                # Raise exception just here sinse the method above has callbacks.
                raise RuntimeError('Failed to decide verification task: {0}'.format(self.task_error))
            else:
                raise ValueError("Unknown task {!r} status {!r}".format(task_id, status))
        finally:
            self.session.sign_out()

    main = fetcher

<<<<<<< HEAD
    def process_single_verdict(self, decision_results, opts, log_file):
=======
    def process_witness(self, witness, shadow_src_dir, get_error_trace_id=False):
        error_trace = import_error_trace(self.logger, witness)
        sources = self.__trim_file_names(error_trace['files'], shadow_src_dir)
        error_trace['files'] = [sources[file] for file in error_trace['files']]

        if get_error_trace_id:
            match = re.search(r'witness\.(.+)\.graphml', witness)
            if not match:
                raise ValueError('Witness "{0}" does not encode error trace identifier'.format(witness))
            error_trace_id = match.group(1)

            error_trace['attrs'] = [{
                'name': 'Error trace identifier',
                'value': error_trace_id,
                'compare': True,
                'associate': True
            }]

            error_trace_file = 'error trace {0}.json'.format(error_trace_id)
        else:
            error_trace_file = 'error trace.json'

        self.logger.info('Write processed witness to "{0}"'.format(error_trace_file))
        with open(error_trace_file, 'w', encoding='utf8') as fp:
            json.dump(error_trace, fp, ensure_ascii=False, sort_keys=True, indent=4)

        return sources, error_trace_file

    def report_unsafe(self, sources, error_trace_files):
        core.utils.report(self.logger,
                          'unsafe',
                          {
                              'id': "{}/verification/unsafe".format(self.id),
                              'parent id': "{}/verification".format(self.id),
                              'attrs': [],
                              'sources': core.utils.ReportFiles(list(sources.keys()), arcnames=sources),
                              'error traces': [core.utils.ReportFiles([error_trace_file],
                                                                      arcnames={error_trace_file: 'error trace.json'})
                                               for error_trace_file in error_trace_files]
                          },
                          self.mqs['report files'],
                          self.vals['report id'],
                          self.conf['main working directory'])

    def process_single_verdict(self, decision_results, opts, shadow_src_dir, log_file):
>>>>>>> f8f06222
        """The function has a callback that collects verdicts to compare them with the ideal ones."""
        # Parse reports and determine status
        benchexec_reports = glob.glob(os.path.join('output', '*.results.xml'))
        if len(benchexec_reports) != 1:
            raise FileNotFoundError('Expect strictly single BenchExec XML report file, but found {}'.
                                    format(len(benchexec_reports)))

        # Expect single report file
        with open(benchexec_reports[0], encoding="utf8") as fp:
            result = ElementTree.parse(fp).getroot()

            run = result.findall("run")[0]
            for column in run.iter("column"):
                name, value = [column.attrib.get(name) for name in ("title", "value")]
                if name == "status":
                    decision_results["status"] = value

        # Check that we have set status
        if "status" not in decision_results:
            raise KeyError("There is no solution status in BenchExec XML report")

        self.logger.info('Verification task decision status is "{0}"'.format(decision_results['status']))

        # Do not fail immediately in case of witness processing failures that often take place. Otherwise we will
        # not upload all witnesses that can be properly processed as well as information on all such failures.
        # Necessary verificaiton finish report also won't be uploaded causing Bridge to corrupt the whole job.
        if re.match('true', decision_results['status']):
            core.utils.report(self.logger,
                              'safe',
                              {
                                  'id': "{}/verification/safe".format(self.id),
                                  'parent id': "{}/verification".format(self.id),
                                  'attrs': []
                                  # TODO: at the moment it is unclear what are verifier proofs.
                                  # 'proof': None
                              },
                              self.mqs['report files'],
                              self.vals['report id'],
                              self.conf['main working directory'])
            self.verdict = 'safe'
        else:
            witnesses = glob.glob(os.path.join('output', 'witness.*.graphml'))
            self.logger.info("Found {} witnesses".format(len(witnesses)))

            # Create unsafe reports independently on status. Later we will create unknown report in addition if status
            # is not "unsafe".
            if "expect several witnesses" in opts and opts["expect several witnesses"] and len(witnesses) != 0:
                # Collect all sources referred by all error traces. Different error traces can refer almost the same
                # sources, so reporting them separately is redundant.
                sources = {}
                error_trace_files = []
                for witness in witnesses:
                    self.verdict = 'unsafe'
                    try:
<<<<<<< HEAD
                        error_trace = import_error_trace(self.logger, witness)
                        arcnames = self.__trim_file_names(error_trace['files'])
                        error_trace['files'] = [arcnames[file] for file in error_trace['files']]

                        match = re.search(r'witness\.(.+)\.graphml', witness)
                        if not match:
                            raise ValueError('Witness "{0}" does not encode error trace identifier'.format(witness))
                        error_trace_id = match.group(1)

                        error_trace_dir = os.path.join('error traces', error_trace_id)
                        os.mkdir(error_trace_dir)

                        error_trace_file = os.path.join(error_trace_dir, 'error trace.json')
                        arcnames[error_trace_file] = 'error trace.json'

                        self.logger.info('Write processed witness to "{0}"'.format(error_trace_file))
                        with open(error_trace_file, 'w', encoding='utf8') as fp:
                            json.dump(error_trace, fp, ensure_ascii=False, sort_keys=True, indent=4)

                        core.utils.report(self.logger,
                                          'unsafe',
                                          {
                                              'id': "{}/verification/unsafe {}".format(self.id, error_trace_id),
                                              'parent id': "{}/verification".format(self.id),
                                              'attrs': [{"Error trace identifier": error_trace_id}],
                                              'error trace': core.utils.ReportFiles([error_trace_file]
                                                                                    + list(arcnames.keys()),
                                                                                    arcnames=arcnames)
                                          },
                                          self.mqs['report files'],
                                          self.vals['report id'],
                                          self.conf['main working directory'],
                                          error_trace_dir)
=======
                        error_trace_sources, error_trace_file = self.process_witness(witness, shadow_src_dir,
                                                                                     get_error_trace_id=True)
                        sources.update(error_trace_sources)
                        error_trace_files.append(error_trace_file)
>>>>>>> f8f06222
                    except Exception as e:
                        self.logger.warning('Failed to process a witness:\n{}'.format(traceback.format_exc().rstrip()))
                        self.verdict = 'non-verifier unknown'

                        if self.__exception:
                            try:
                                raise e from self.__exception
                            except Exception as e:
                                self.__exception = e
                        else:
                            self.__exception = e

                # Do not report unsafe if processing of all witnesses failed.
                if error_trace_files:
                    self.report_unsafe(sources, error_trace_files)
            if re.match('false', decision_results['status']) and \
                    ("expect several witnesses" not in opts or not opts["expect several witnesses"]):
                self.verdict = 'unsafe'
                try:
                    if len(witnesses) != 1:
                        NotImplementedError('Just one witness is supported (but "{0}" are given)'.
                                            format(len(witnesses)))

<<<<<<< HEAD
                    error_trace = et.import_error_trace(self.logger, witnesses[0])
                    arcnames = self.__trim_file_names(error_trace['files'])
                    error_trace['files'] = [arcnames[file] for file in error_trace['files']]

                    self.logger.info('Write processed witness to "error trace.json"')
                    with open('error trace.json', 'w', encoding='utf8') as fp:
                        json.dump(error_trace, fp, ensure_ascii=False, sort_keys=True, indent=4)

                    core.utils.report(self.logger,
                                      'unsafe',
                                      {
                                          'id': "{}/verification/unsafe".format(self.id),
                                          'parent id': "{}/verification".format(self.id),
                                          'attrs': [],
                                          'error trace': core.utils.ReportFiles(['error trace.json']
                                                                                + list(arcnames.keys()),
                                                                                arcnames=arcnames)
                                      },
                                      self.mqs['report files'],
                                      self.vals['report id'],
                                      self.conf['main working directory'])
=======
                    sources, error_trace_file = self.process_witness(witnesses[0], shadow_src_dir)
                    self.report_unsafe(sources, [error_trace_file])
>>>>>>> f8f06222
                except Exception as e:
                    self.logger.warning('Failed to process a witness:\n{}'.format(traceback.format_exc().rstrip()))
                    self.verdict = 'non-verifier unknown'
                    self.__exception = e
            elif not re.match('false', decision_results['status']):
                self.verdict = 'unknown'

                # Prepare file to send it with unknown report.
                os.mkdir('verification')
                verification_problem_desc = os.path.join('verification', 'problem desc.txt')

                # Check resource limitiations
                if decision_results['status'] in ('OUT OF MEMORY', 'TIMEOUT'):
                    if decision_results['status'] == 'OUT OF MEMORY':
                        msg = "memory exhausted"
                    else:
                        msg = "CPU time exhausted"

                    with open(verification_problem_desc, 'w', encoding='utf8') as fp:
                        fp.write(msg)
                else:
                    os.symlink(os.path.relpath(log_file, 'verification'), verification_problem_desc)

                if decision_results['status'] in ('CPU time exhausted', 'memory exhausted'):
                    log_file = 'problem desc.txt'
                    with open(log_file, 'w', encoding='utf8') as fp:
                        fp.write(decision_results['status'])

                core.utils.report(self.logger,
                                  'unknown',
                                  {
                                      'id': "{}/verification/unknown".format(self.id),
                                      'parent id': "{}/verification".format(self.id),
                                      'attrs': [],
                                      'problem desc': core.utils.ReportFiles(
                                          [verification_problem_desc], {verification_problem_desc: 'problem desc.txt'})
                                  },
                                  self.mqs['report files'],
                                  self.vals['report id'],
                                  self.conf['main working directory'],
                                  'verification')

    def process_failed_task(self, task_id):
        """The function has a callback at Job module."""
        self.task_error = self.session.get_task_error(task_id)
        # We do not need task and its files anymore.
        self.session.remove_task(task_id)

        self.verdict = 'non-verifier unknown'

    def process_finished_task(self, task_id, opts, verifier):
        """Function has a callback at Job.py."""
        self.session.download_decision(task_id)

        with zipfile.ZipFile('decision result files.zip') as zfp:
            zfp.extractall()

        with open('decision results.json', encoding='utf8') as fp:
            decision_results = json.load(fp)

        # TODO: specify the computer where the verifier was invoked (this information should be get from BenchExec or VerifierCloud web client.
        log_files_dir = glob.glob(os.path.join('output', 'benchmark*logfiles'))[0]
        log_files = os.listdir(log_files_dir)

        if len(log_files) != 1:
            raise NotImplementedError('Exactly one log file should be outputted (but "{0}" are given)'
                                      .format(len(log_files)))

        log_file = os.path.join(log_files_dir, log_files[0])

        # Send an initial report
        report = {
            'id': "{}/verification".format(self.id),
            'parent id': self.id,
            # TODO: replace with something meaningful, e.g. tool name + tool version + tool configuration.
            'attrs': [],
            'name': verifier,
            'resources': decision_results['resources'],
        }

        if not self.logger.disabled and log_file:
            report['log'] = core.utils.ReportFiles([log_file], {log_file: 'log.txt'})

        if self.conf['upload input files of static verifiers']:
            report['task identifier'] = task_id

        # Save coverage in 'total coverages' dir
        coverage_info_dir = os.path.join('total coverages',
                                         self.conf['job identifier'].replace('/', '-'),
                                         self.rule_specification.replace('/', '-'))
        os.makedirs(os.path.join(self.conf['main working directory'], coverage_info_dir), exist_ok=True)

        self.coverage_info_file = os.path.join(coverage_info_dir,
                                               "{0}_coverage_info.json".format(task_id.replace('/', '-')))

        self.verification_coverage = LCOV(self.logger, os.path.join('output', 'coverage.info'), self.storage,
                                          self.ext_modules_dir, self.work_src_tree, self.search_dirs,
                                          self.conf['main working directory'], opts.get('coverage', None),
                                          os.path.join(self.conf['main working directory'], self.coverage_info_file),
                                          os.path.join(self.conf['main working directory'], coverage_info_dir))

        if os.path.isfile('coverage.json'):
            report['coverage'] = core.utils.ReportFiles(['coverage.json'] +
                                                        list(self.verification_coverage.arcnames.keys()),
                                                        arcnames=self.verification_coverage.arcnames)
            self.vals['coverage_finished'][self.conf['job identifier']] = False

        core.utils.report(self.logger,
                          'verification',
                          report,
                          self.mqs['report files'],
                          self.vals['report id'],
                          self.conf['main working directory'])

        try:
            # Submit a verdict
            self.process_single_verdict(decision_results, opts, log_file)
        finally:
            # Submit a closing report
            core.utils.report(self.logger,
                              'verification finish',
                              {'id': report['id']},
                              self.mqs['report files'],
                              self.vals['report id'],
                              self.conf['main working directory'])

    def __trim_file_names(self, file_names):
        arcnames = {}

        for file_name in file_names:
            # Remove storage from file names if files were put there.
            if os.path.commonprefix([file_name, self.storage]) == self.storage:
                new_file_name = os.path.join(os.path.sep, os.path.relpath(file_name, self.storage))
            else:
                new_file_name = file_name

            # Try to make paths relative to working source tree or standard search directories.
            if os.path.commonprefix([new_file_name, self.work_src_tree]) == self.work_src_tree:
                new_file_name = os.path.relpath(new_file_name, self.work_src_tree)
            else:
                new_file_name = core.utils.make_relative_path(self.search_dirs, new_file_name)

            arcnames[file_name] = new_file_name

        return arcnames<|MERGE_RESOLUTION|>--- conflicted
+++ resolved
@@ -267,12 +267,9 @@
 
     main = fetcher
 
-<<<<<<< HEAD
-    def process_single_verdict(self, decision_results, opts, log_file):
-=======
-    def process_witness(self, witness, shadow_src_dir, get_error_trace_id=False):
+    def process_witness(self, witness, get_error_trace_id=False):
         error_trace = import_error_trace(self.logger, witness)
-        sources = self.__trim_file_names(error_trace['files'], shadow_src_dir)
+        sources = self.__trim_file_names(error_trace['files'])
         error_trace['files'] = [sources[file] for file in error_trace['files']]
 
         if get_error_trace_id:
@@ -314,8 +311,7 @@
                           self.vals['report id'],
                           self.conf['main working directory'])
 
-    def process_single_verdict(self, decision_results, opts, shadow_src_dir, log_file):
->>>>>>> f8f06222
+    def process_single_verdict(self, decision_results, opts, log_file):
         """The function has a callback that collects verdicts to compare them with the ideal ones."""
         # Parse reports and determine status
         benchexec_reports = glob.glob(os.path.join('output', '*.results.xml'))
@@ -370,46 +366,9 @@
                 for witness in witnesses:
                     self.verdict = 'unsafe'
                     try:
-<<<<<<< HEAD
-                        error_trace = import_error_trace(self.logger, witness)
-                        arcnames = self.__trim_file_names(error_trace['files'])
-                        error_trace['files'] = [arcnames[file] for file in error_trace['files']]
-
-                        match = re.search(r'witness\.(.+)\.graphml', witness)
-                        if not match:
-                            raise ValueError('Witness "{0}" does not encode error trace identifier'.format(witness))
-                        error_trace_id = match.group(1)
-
-                        error_trace_dir = os.path.join('error traces', error_trace_id)
-                        os.mkdir(error_trace_dir)
-
-                        error_trace_file = os.path.join(error_trace_dir, 'error trace.json')
-                        arcnames[error_trace_file] = 'error trace.json'
-
-                        self.logger.info('Write processed witness to "{0}"'.format(error_trace_file))
-                        with open(error_trace_file, 'w', encoding='utf8') as fp:
-                            json.dump(error_trace, fp, ensure_ascii=False, sort_keys=True, indent=4)
-
-                        core.utils.report(self.logger,
-                                          'unsafe',
-                                          {
-                                              'id': "{}/verification/unsafe {}".format(self.id, error_trace_id),
-                                              'parent id': "{}/verification".format(self.id),
-                                              'attrs': [{"Error trace identifier": error_trace_id}],
-                                              'error trace': core.utils.ReportFiles([error_trace_file]
-                                                                                    + list(arcnames.keys()),
-                                                                                    arcnames=arcnames)
-                                          },
-                                          self.mqs['report files'],
-                                          self.vals['report id'],
-                                          self.conf['main working directory'],
-                                          error_trace_dir)
-=======
-                        error_trace_sources, error_trace_file = self.process_witness(witness, shadow_src_dir,
-                                                                                     get_error_trace_id=True)
+                        error_trace_sources, error_trace_file = self.process_witness(witness, get_error_trace_id=True)
                         sources.update(error_trace_sources)
                         error_trace_files.append(error_trace_file)
->>>>>>> f8f06222
                     except Exception as e:
                         self.logger.warning('Failed to process a witness:\n{}'.format(traceback.format_exc().rstrip()))
                         self.verdict = 'non-verifier unknown'
@@ -433,32 +392,8 @@
                         NotImplementedError('Just one witness is supported (but "{0}" are given)'.
                                             format(len(witnesses)))
 
-<<<<<<< HEAD
-                    error_trace = et.import_error_trace(self.logger, witnesses[0])
-                    arcnames = self.__trim_file_names(error_trace['files'])
-                    error_trace['files'] = [arcnames[file] for file in error_trace['files']]
-
-                    self.logger.info('Write processed witness to "error trace.json"')
-                    with open('error trace.json', 'w', encoding='utf8') as fp:
-                        json.dump(error_trace, fp, ensure_ascii=False, sort_keys=True, indent=4)
-
-                    core.utils.report(self.logger,
-                                      'unsafe',
-                                      {
-                                          'id': "{}/verification/unsafe".format(self.id),
-                                          'parent id': "{}/verification".format(self.id),
-                                          'attrs': [],
-                                          'error trace': core.utils.ReportFiles(['error trace.json']
-                                                                                + list(arcnames.keys()),
-                                                                                arcnames=arcnames)
-                                      },
-                                      self.mqs['report files'],
-                                      self.vals['report id'],
-                                      self.conf['main working directory'])
-=======
-                    sources, error_trace_file = self.process_witness(witnesses[0], shadow_src_dir)
+                    sources, error_trace_file = self.process_witness(witnesses[0])
                     self.report_unsafe(sources, [error_trace_file])
->>>>>>> f8f06222
                 except Exception as e:
                     self.logger.warning('Failed to process a witness:\n{}'.format(traceback.format_exc().rstrip()))
                     self.verdict = 'non-verifier unknown'
