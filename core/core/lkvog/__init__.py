#
# Copyright (c) 2018 ISP RAS (http://www.ispras.ru)
# Ivannikov Institute for System Programming of the Russian Academy of Sciences
#
# Licensed under the Apache License, Version 2.0 (the "License");
# you may not use this file except in compliance with the License.
# You may obtain a copy of the License at
#
#     http://www.apache.org/licenses/LICENSE-2.0
#
# Unless required by applicable law or agreed to in writing, software
# distributed under the License is distributed on an "AS IS" BASIS,
# WITHOUT WARRANTIES OR CONDITIONS OF ANY KIND, either express or implied.
# See the License for the specific language governing permissions and
# limitations under the License.
#

import json
import multiprocessing
import os
import re
import shutil
import tarfile

from clade import Clade

from core.lkvog.strategies import scotch
from core.lkvog.strategies import closure
from core.lkvog.strategies import advanced
from core.lkvog.strategies import strategies_list
from core.lkvog.strategies import strategy_utils

from core.lkvog.module_extractors import module_extractors_list

import core.components
import core.utils


@core.components.before_callback
def __launch_sub_job_components(context):
    context.mqs['Linux kernel module dependencies'] = multiprocessing.Queue()
    context.mqs['Linux kernel module sizes'] = multiprocessing.Queue()
    context.mqs['Linux kernel modules'] = multiprocessing.Queue()
    context.mqs['Linux kernel additional modules'] = multiprocessing.Queue()
    context.mqs['model headers'] = multiprocessing.Queue()


@core.components.after_callback
def __set_model_headers(context):
    context.mqs['model headers'].put(context.model_headers)


class LKVOG(core.components.Component):
    def __init__(self, conf, logger, parent_id, callbacks, mqs, locks, vals, id=None, work_dir=None, attrs=None,
                 separate_from_parent=False, include_child_resources=False):
        super(LKVOG, self).__init__(conf, logger, parent_id, callbacks, mqs, locks, vals, id, work_dir, attrs,
                                    separate_from_parent, include_child_resources)

        # todo: Why all attributes are public?
        self.clade = None
        self.linux_kernel_build_cmd_out_file_desc = multiprocessing.Manager().dict()
        self.linux_kernel_build_cmd_out_file_desc_lock = multiprocessing.Manager().Lock()
        self.linux_kernel_module_info_mq = multiprocessing.Queue()
        self.linux_kernel_clusters_mq = multiprocessing.Queue()
        self.module = {}
        self.all_modules = set()
        self.verification_obj_desc = {}
        self.all_clusters = set()
        self.checked_modules = set()
        self.loc = {}
        self.cc_full_descs_files = {}
        self.verification_obj_desc_file = None
        self.verification_obj_desc_num = 0
        self.dependencies = None
        self.sizes = None
        self.strategy = None
        self.module_extractor = None
        self.modules = None
        self.cluster = None
        self.verification_obj_desc = {}

        # These dirs are excluded from cleaning by lkvog
        self.dynamic_excluded_clean = multiprocessing.Manager().list()

    def generate_linux_kernel_verification_objects(self):
        self.prepare_strategy()

        if not self.conf['Clade']['is base cached']:
            # Prepare Linux kernel working source tree and extract build commands exclusively but just with other
            # sub-jobs of a given job. It would be more properly to lock working source trees especially if different
            # sub-jobs use different trees (https://forge.ispras.ru/issues/6647).
            with self.locks['build']:
                self.build_linux_kernel()

        self.clade = Clade()
        self.clade.set_work_dir(self.conf['Clade']['base'], self.conf['Clade']['storage'])

        self.set_common_prj_attrs()

        self.generate_all_verification_obj_descs()

        self.clean_dir = True
        self.excluded_clean = [d for d in self.dynamic_excluded_clean]
        self.logger.debug("Excluded {0}".format(self.excluded_clean))

    def prepare_strategy(self):
        # todo: strategies_list can be calculated dinamically instead of static declaration
        strategy_name = self.conf['LKVOG strategy']['name']
        if strategy_name not in strategies_list:
            raise NotImplementedError("Strategy {0} not implemented".format(strategy_name))

        self.dependencies = self._parse_linux_kernel_mod_function_deps()
        self.sizes = self._parse_sizes_from_file()
        strategy_params = {'work dir': os.path.abspath(os.path.join(self.conf['main working directory'],
                                                                    strategy_name))}
        self.strategy = strategies_list[strategy_name](self.logger, strategy_params, self.conf['LKVOG strategy'])
        if self.dependencies:
            self.strategy.set_dependencies(self.dependencies, self.sizes)

    def build_linux_kernel(self):
        try:
            src = core.utils.find_file_or_dir(self.logger, self.conf['main working directory'],
                                              self.conf['Linux kernel']['source'])
        except FileNotFoundError:
            # Linux kernel source code is not provided in form of file or directory.
            src = self.conf['Linux kernel']['source']

        conf = None
        if 'configuration' in self.conf['Linux kernel']:
            try:
                conf = core.utils.find_file_or_dir(self.logger, self.conf['main working directory'],
                                                   self.conf['Linux kernel']['configuration'])
            except FileNotFoundError:
                # Linux kernel configuration is not provided in form of file.
                conf = self.conf['Linux kernel']['configuration']

        arch = self.conf['Linux kernel'].get('architecture') or self.conf['architecture']

        build_jobs = str(core.utils.get_parallel_threads_num(self.logger, self.conf, 'Build'))

        if 'all' in self.conf['Linux kernel'].get('modules', []) or 'functions' in self.conf['Linux kernel']:
            is_build_all_modules = True
            modules_to_build = []
        else:
            modules_to_build, is_build_all_modules = \
                self.strategy.get_modules_to_build((module if 'external modules' not in self.conf['Linux kernel']
                                                    else 'ext-modules/' + module for module in self.conf['Linux kernel']['modules']))

        modules_to_build = [module if not module.startswith('ext-modules/') else module[len('ext-modules/'):]
                            for module in modules_to_build]

        modules_to_build = sorted(set(modules_to_build))

        ext_modules = self.prepare_ext_modules()

        clade_extensions_file = core.utils.find_file_or_dir(self.logger, self.conf['main working directory'],
                                                            self.conf['clade ext file'])

        with open(clade_extensions_file, encoding='utf-8') as fp:
            clade_extenstions = json.load(fp)

        extension_params = {
            'jobs': build_jobs,
            'architecture': arch,
            'configuration': conf,
            'src': src,
            'model headers': self.mqs["model headers"].get(),
            'modules': modules_to_build if not is_build_all_modules else ['all'],
            'use original source tree': self.conf['allow local source directories use'],
            'Git repository': self.conf['Linux kernel'].get('Git repository'),
            'external modules': ext_modules,
        }

        for extension in clade_extenstions:
            for extension_param, value in extension_params.items():
                if extension_param in extension and extension[extension_param] is None:
                    extension[extension_param] = value

        clade_conf = {
            'work_dir': self.conf['Clade']['base'],
            'remove_existing_work_dir': True,
            'storage_dir': self.conf['Clade']['storage'],
            'internal_extensions': ['CommandGraph', 'Callgraph'],
            'template aspect file': core.utils.find_file_or_dir(self.logger, self.conf['main working directory'],
                                                                self.conf['aspect file']),
            'max arguments number': 30,
            'CC.with_system_header_files': False,
            'CommandGraph.as_picture': True,
            'Common.filter': ['.*?\\.tmp$'],
            'allowed macros': self.conf.get('allowed macros', []),
            'Common.filter_in': [
                '-',
                '/dev/null',
                'scripts/(?!mod/empty\\.c)',
                'kernel/.*?bounds.*?',
                'arch/x86/tools/relocs',
                'arch/x86/kernel/asm-offsets.c',
                '.*/built-in.o',
                '.*\.mod\.c'
            ],
            'Common.filter_out': [
                '/dev/null',
                '.*?\\.cmd$',
                'vmlinux'
            ],
            'global_data': {
                'search directories': core.utils.get_search_dirs(self.conf['main working directory'], abs_paths=True),
                'external modules': os.path.abspath(ext_modules) if ext_modules else None,
            },
            'extensions': clade_extenstions
        }

        with open('clade.json', 'w', encoding='utf8') as fp:
            json.dump(clade_conf, fp, indent=4, sort_keys=True)

        core.utils.execute(self.logger, tuple(['clade', '--config', 'clade.json']))

    def generate_all_verification_obj_descs(self):
        # todo: also get the list of all strategies dinamically
        module_extractor_name = self.conf['Module extractor']['name']
        if module_extractor_name not in module_extractors_list:
            raise NotImplementedError("Module extractor '{0}' has not implemented".format(module_extractor_name))

        self.strategy.set_clade(self.clade)
        if self.strategy.need_callgraph():
            callgraph = self.clade.get_callgraph()
            callgraph_dict = callgraph.load_callgraph()
            self.strategy.set_callgraph(callgraph_dict)

        extractor_conf = {}
        extractor_conf.update(self.conf['Module extractor'])
        extractor_conf.update({
            'specific files': self.strategy.get_specific_files(self.conf['Linux kernel'].get('modules', [])),
            'specific modules': self.strategy.get_specific_modules()
        })
        self.logger.debug('Specific files are {0}'.format(str(extractor_conf['specific modules'])))
        self.module_extractor = module_extractors_list[module_extractor_name](self.logger,
                                                                              self.clade,
                                                                              extractor_conf,
                                                                              self.conf['Linux kernel'].get('modules', []))
        self.modules = self.module_extractor.divide()
        self.logger.debug("Modules are {0}".format(json.dumps(self.modules, indent=4, sort_keys=True)))
        self.strategy.set_modules(self.modules)
        if self.sizes is None:
            self.sizes = self._get_sizes()
        if self.dependencies is None and self.strategy.need_dependencies():
            self.dependencies = self._get_dependencies()
            self.strategy.set_dependencies(self.dependencies, self.sizes)

        modules_in_clusters = set()

        subsystems = list(filter(lambda target: self.strategy.is_subsystem(target),
                                 self.conf['Linux kernel'].get('modules', [])))
        self.logger.debug("Subsystems are {0}".format(subsystems))
        strict = self.conf['Linux kernel'].get('strict subsystems filter', False)
        for module in sorted(self.modules):
            if module not in modules_in_clusters and self.modules[module].get('separate verify', True):
                if 'all' in self.conf['Linux kernel'].get('modules', []):
                    self.all_clusters.update(self.strategy.divide(module))
                else:
                    if module in self.conf['Linux kernel'].get('modules', []) \
                            or (module.startswith('ext-modules/')
                                and module[len('ext-modules/'):] in self.conf['Linux kernel'].get('modules', [])):
                        clusters = self.strategy.divide(module)
                        self.add_new_clusters(clusters, modules_in_clusters)
                    else:
                        for subsystem in subsystems:
                            if self.strategy.is_module_in_subsystem(module, subsystem, strict):
                                clusters = self.strategy.divide(module)
                                self.add_new_clusters(clusters, modules_in_clusters)
                                break

        for func in self.conf['Linux kernel'].get('functions', []):
            clusters = self.strategy.divide_by_function(func)
            self.add_new_clusters(clusters, modules_in_clusters)

        for cluster in self.all_clusters:
            self.logger.debug("Going to verify cluster")
            self.cluster = cluster
            self.module = cluster.root.id
            self.generate_verification_obj_desc()

    def add_new_clusters(self, clusters, modules_in_clusters):
        self.all_clusters.update(clusters)
        for cluster in clusters:
            # Draw graph if need it
            if self.conf['LKVOG strategy'].get('draw graphs'):
                cluster.draw('.')
            modules_in_clusters.update([module.id for module in cluster.modules])

    def prepare_ext_modules(self):
        if 'external modules' not in self.conf['Linux kernel']:
            return None

        work_src_tree = 'ext-modules'

        self.logger.info(
            'Fetch source code of external Linux kernel modules from "{0}" to working source tree "{1}"'
            .format(self.conf['Linux kernel']['external modules'], work_src_tree))

        src = core.utils.find_file_or_dir(self.logger, self.conf['main working directory'],
                                          self.conf['Linux kernel']['external modules'])

        if os.path.isdir(src):
            self.logger.debug('External Linux kernel modules source code is provided in form of source tree')
            shutil.copytree(src, work_src_tree, symlinks=True)
        elif os.path.isfile(src):
            self.logger.debug('External Linux kernel modules source code is provided in form of archive')
            with tarfile.open(src, encoding='utf8') as TarFile:
                TarFile.extractall(work_src_tree)

        self.logger.info('Make canonical working source tree of external Linux kernel modules')
        work_src_tree_root = None
        for dirpath, dirnames, filenames in os.walk(work_src_tree):
            ismakefile = False
            for filename in filenames:
                if filename == 'Makefile':
                    ismakefile = True
                    break

            # Generate Linux kernel module Makefiles recursively starting from source tree root directory if they do not
            # exist.
            if self.conf['generate makefiles']:
                if not work_src_tree_root:
                    work_src_tree_root = dirpath

                if not ismakefile:
                    with open(os.path.join(dirpath, 'Makefile'), 'w', encoding='utf-8') as fp:
                        fp.write('obj-m += $(patsubst %, %/, $(notdir $(patsubst %/, %, {0})))\n'
                                 .format('$(filter %/, $(wildcard $(src)/*/))'))
                        fp.write('obj-m += $(notdir $(patsubst %.c, %.o, $(wildcard $(src)/*.c)))\n')
                        # Specify additional directory to search for model headers. We assume that this directory is
                        # preserved as is at least during solving a given job. So, we treat headers from it as system
                        # ones, i.e. headers that aren't copied when .
                        fp.write('ccflags-y += -isystem ' + os.path.abspath(os.path.dirname(
                            core.utils.find_file_or_dir(self.logger, self.conf['main working directory'],
                                                        self.conf['rule specifications DB']))))
            elif ismakefile:
                work_src_tree_root = dirpath
                break

        if not work_src_tree_root:
            raise ValueError('Could not find Makefile in working source tree "{0}"'.format(work_src_tree))
        elif not os.path.samefile(work_src_tree_root, work_src_tree):
            self.logger.debug('Move contents of "{0}" to "{1}"'.format(work_src_tree_root, work_src_tree))
            for path in os.listdir(work_src_tree_root):
                shutil.move(os.path.join(work_src_tree_root, path), work_src_tree)
            trash_dir = work_src_tree_root
            while True:
                parent_dir = os.path.join(trash_dir, os.path.pardir)
                if os.path.samefile(parent_dir, work_src_tree):
                    break
                trash_dir = parent_dir
            self.logger.debug('Remove "{0}"'.format(trash_dir))
            shutil.rmtree(os.path.realpath(trash_dir))

        return work_src_tree

    def send_loc_report(self):
        core.utils.report(self.logger,
                          'data',
                          {
                              'id': self.id,
                              'data': self.loc
                          },
                          self.mqs['report files'],
                          self.vals['report id'],
                          self.conf['main working directory'])

    main = generate_linux_kernel_verification_objects

    def set_common_prj_attrs(self):
        self.logger.info('Set common project atributes')
<<<<<<< HEAD
=======
        self.common_prj_attrs = self.linux_kernel_verification_objs_gen['attrs']

    def extract_linux_kernel_verification_objs_gen_attrs(self):
        self.logger.info('Extract Linux kernel verification objects generation strategy atributes')

        self.linux_kernel_verification_objs_gen['attrs'] = self.mqs['Linux kernel attrs'].get()
        self.mqs['Linux kernel attrs'].close()
        self.linux_kernel_verification_objs_gen['attrs'].extend([{
            'name': 'LKVOG strategy',
            'value': [{
                'name': 'name',
                'value': self.conf['LKVOG strategy']['name']
            }]
        }])

    def get_modules_from_deps(self, subsystem, deps):
        # Extract all modules in subsystem from dependencies.
        ret = set()
        for module_pred, _, module_succ in deps:
            if module_pred.startswith(subsystem):
                ret.add(module_pred)
            if module_succ.startswith(subsystem):
                ret.add(module_succ)

        return ret

    def is_part_of_subsystem(self, module, modules):
        # Returns true if module is a part of subsystem that contains in modules.
        for module2 in modules:
            if module.id.startswith(module2):
                return True
        else:
            return False

    def generate_all_verification_obj_descs(self):
        self.logger.info('Generate all verification object decriptions')

        strategy_name = self.conf['LKVOG strategy']['name']

        subsystems = list(filter(lambda target: not target.endswith('.ko'), self.conf['Linux kernel']['modules']))
        if 'external modules' in self.conf['Linux kernel']:
            subsystems = ['ext-modules/' + subsystem for subsystem in subsystems]

        self.linux_kernel_src = core.utils.find_file_or_dir(self.logger, self.conf['main working directory'],
                                                               self.conf['Linux kernel']['source'])

        if 'all' in self.conf['Linux kernel']['modules'] and not len(self.conf['Linux kernel']['modules']) == 1:
            raise ValueError('You can not specify "all" modules together with some other modules')

        module_deps_function = {}
        module_sizes = {}

        # If user specify files for multimodule analysis, then get them
        if 'module dependencies file' in self.conf['Linux kernel']:
            module_deps_function = self.mqs['Linux kernel module dependencies'].get()
        if 'module sizes file' in self.conf['Linux kernel']:
            module_sizes = self.mqs['Linux kernel module sizes'].get()

        to_build = None
        # Else, we should build all kernel if multimodule strategy is non-trivial
        if 'module dependencies file' not in self.conf['Linux kernel']:
            if strategy_name == 'separate modules':
                to_build = {'build kernel': False,
                            'modules': self.conf['Linux kernel']['modules']}
            elif strategy_name != 'manual':
                if 'external modules' not in self.conf['Linux kernel']:
                    to_build = {'build kernel': True,
                                'modules': []}

                else:
                    to_build = {'build kernel': True,
                                'modules': self.conf['Linux kernel']['modules']}

        if to_build:
            self.mqs['Linux kernel modules'].put(to_build)
            self.mqs['Linux kernel additional modules'].put(to_build)
            self.mqs['Linux kernel additional modules'].close()
>>>>>>> f8f06222

        clade_global_data = self.clade.get_global_data()

        self.common_prj_attrs = [
            {'Linux kernel': [
                {'version': clade_global_data.get('Linux kernel version', ['None'])[0]},
                {'architecture': clade_global_data.get('Linux kernel architecture', 'None')},
                {'configuration': clade_global_data('Linux kernel configuration', 'None')}
            ]},
            {'LKVOG strategy': [{'name': self.conf['LKVOG strategy']['name']}]}
        ]

        core.utils.report(self.logger,
                          'attrs',
                          {
                              'id': self.id,
                              'attrs': self.common_prj_attrs
                          },
                          self.mqs['report files'],
                          self.vals['report id'],
                          self.conf['main working directory'])

<<<<<<< HEAD
    def _get_sizes(self):
        sizes = {}
        for module in self.modules:
            current_size = 0
            for cc in self.modules[module]['CCs']:
                desc = self.clade.get_cc().load_json_by_id(cc)
                for in_file in desc['in']:
                    try:
                        with open(self.clade.get_file(os.path.join(desc['cwd'], in_file))) as fp:
                            current_size += sum(1 for _ in fp)
                    except:
                        continue
            sizes[module] = current_size

        return sizes
=======
            self.module = os.path.normpath(self.module)

            self.logger.debug('Recieved module {0}'.format(self.module))
            cc_ready.add(self.module)

            if self.module not in self.all_modules:
                # This modules is not checked
                module_clusters = []
                if self.module in self.checked_modules:
                    # This module is specified
                    self.all_modules.add(self.module)
                    # Find clusters for that module
                    for cluster in self.all_clusters:
                        if self.module in [module.id for module in cluster.modules]:
                            for cluster_module in cluster.modules:
                                if cluster_module.id not in cc_ready:
                                    break
                            else:
                                module_clusters.append(cluster)
                    # Remove clusters that will be checked.
                    self.all_clusters = set(filter(lambda cluster: cluster not in module_clusters,
                                                   self.all_clusters))
                elif self.module.startswith('ext-modules'):
                    # External module
                    self.all_modules.add(self.module)
                    self.checked_modules.add(strategy_utils.Module(self.module))
                    module_clusters.append(strategy_utils.Graph([strategy_utils.Module(self.module)]))
                else:
                    # This module hasn't specified. But it may be in subsystem
                    for subsystem in subsystems:
                        if subsystem != 'all' and subsystem[-1] != '/':
                            subsystem = subsystem + '/'
                        if self.module.startswith(subsystem) or \
                                self.module.startswith(os.path.join('ext-modules', subsystem)) or \
                                        subsystem == 'all':
                            self.all_modules.add(self.module)
                            self.checked_modules.add(strategy_utils.Module(self.module))
                            module_clusters.append(strategy_utils.Graph([strategy_utils.Module(self.module)]))

                # Generator verification object for that cluster
                for cluster in module_clusters:
                    self.cluster = cluster
                    self.generate_verification_obj_desc()

        # If we hasn't built all, should show error
        if self.all_clusters:
            not_builded = set()
            for cluster in self.all_clusters:
                not_builded |= set([module.id for module in cluster.modules]) - self.all_modules
            raise RuntimeError('Can not build following modules: {0}'.format(not_builded))

        # Generate lines of code
        self.send_loc_report()

        self.logger.info('The total number of verification object descriptions is "{0}"'.format(
            self.verification_obj_desc_num))
>>>>>>> f8f06222

    def generate_verification_obj_desc(self):
        self.logger.info('Generate Linux kernel verification object description for module "{0}" ({1})'.
                         format(self.module, self.verification_obj_desc_num + 1))

        self.verification_obj_desc = dict()
        # todo: This mess is linux specific and further code is also should be corrected
        self.verification_obj_desc['id'] = re.sub(r'\.o$', '.ko', self.cluster.root.id)

        if len(self.cluster.modules) > 1:
            self.verification_obj_desc['id'] += self.cluster.md5_hash

        self.logger.debug('Linux kernel verification object id is "{0}"'.format(self.verification_obj_desc['id']))

        self.verification_obj_desc['grps'] = []
        self.verification_obj_desc['deps'] = {}
        self.loc[self.verification_obj_desc['id']] = 0
        for module in self.cluster.modules:
            if module.id not in self.modules:
                raise Exception("Module {0} does not exist".format(module.id))
            ccs = self.modules[module.id]['CCs']
            self.verification_obj_desc['grps'].append({'id': module.id, 'CCs': ccs})
            self.verification_obj_desc['deps'][module.id] = \
                [predecessor.id for predecessor in module.predecessors if predecessor in self.cluster.modules]
            self.loc[self.verification_obj_desc['id']] += self.sizes.get(module.id, 0)

        if 'maximum verification object size' in self.conf \
                and self.loc[self.verification_obj_desc['id']] > self.conf['maximum verification object size']:
            self.logger.debug('Linux kernel verification object "{0}" is rejected since it exceeds maximum size'.format(
                self.verification_obj_desc['id']))
            self.verification_obj_desc = None
            return
        elif 'minimum verification object size' in self.conf \
                and self.loc[self.verification_obj_desc['id']] < self.conf['minimum verification object size']:
            self.logger.debug('Linux kernel verification object "{0}" is rejected since it is less than minimum size'
                              .format(self.verification_obj_desc['id']))
            self.verification_obj_desc = None
            return

        self.logger.debug(
            'Linux kernel verification object groups are "{0}"'.format(self.verification_obj_desc['grps']))

        self.logger.debug(
            'Linux kernel verification object dependencies are "{0}"'.format(self.verification_obj_desc['deps']))

        self.verification_obj_desc_file = '{0}.json'.format(self.verification_obj_desc['id'])
        if os.path.isfile(self.verification_obj_desc_file):
            raise FileExistsError('Linux kernel verification object description file "{0}" already exists'.format(
                self.verification_obj_desc_file))
        self.logger.debug('Dump Linux kernel verification object description for module "{0}" to file "{1}"'.format(
            self.module, self.verification_obj_desc_file))
        dir_path = os.path.dirname(self.verification_obj_desc_file).encode('utf8')
        if dir_path:
            os.makedirs(dir_path, exist_ok=True)

        # Add dir to exlcuded from cleaning by lkvog
        root_dir_id = self.verification_obj_desc_file.split('/')[0]
        if root_dir_id not in self.dynamic_excluded_clean:
            self.logger.debug("Add excl {0}".format(root_dir_id))
            self.dynamic_excluded_clean.append(root_dir_id)

        callgraph = self._generate_analysis_data()
        callgraph_file = "{0}_callgraph.json".format(self.verification_obj_desc['id'])
        self.verification_obj_desc['callgraph'] = os.path.relpath(os.path.join(os.path.curdir, callgraph_file),
                                                                  os.path.join(self.conf["main working directory"],
                                                                               os.path.pardir))
        with open(callgraph_file, 'w', encoding='utf-8') as fp:
            json.dump(callgraph, fp, ensure_ascii=False, sort_keys=True, indent=4)

        functions = self._extract_functions_for_cluster(callgraph)
        if functions:
            functions_file = "{0}_functions.json".format(self.verification_obj_desc['id'])
            self.verification_obj_desc['functions'] = os.path.relpath(os.path.join(os.path.curdir, functions_file),
                                                                      os.path.join(self.conf['main working directory'],
                                                                                   os.path.pardir))
            with open(functions_file, 'w', encoding='utf-8') as fp:
                json.dump(functions, fp, ensure_ascii=False, sort_keys=True, indent=4)

        with open(self.verification_obj_desc_file, 'w', encoding='utf8') as fp:
            json.dump(self.verification_obj_desc, fp, ensure_ascii=False, sort_keys=True, indent=4)

        # Count the number of successfully generated verification object descriptions.
        self.verification_obj_desc_num += 1

    def _extract_functions_for_cluster(self, callgraph):
        result = set()
        if self.conf.get('autoextract functions') or 'functions' not in self.conf['Linux kernel']:
            cc_files = set()
            for grp in self.verification_obj_desc['grps']:
                for cc in grp['CCs']:
                    cc_files.update(self.clade.get_cc().load_json_by_id(cc)['in'])
                for function, function_desc in callgraph['callgraph'].items():
                    for file, file_desc in function_desc.items():
                        if file_desc.get('type') == 'global' and file in cc_files:
                            result.add(function)
        elif self.conf['Linux kernel']['functions']:
            result = set(self.conf['Linux kernel']['functions']) & set(callgraph['callgraph'].keys())
            self.logger.debug("Functions intersect is {0}".format(result))
        return sorted(result)

    def _generate_analysis_data(self):
        call_graph = self.clade.get_callgraph()

        allowed_files = set()
        cc = self.clade.get_cc()

        # Collect all files that will be included into group callgraph
        for grp in self.verification_obj_desc['grps']:
            for file in grp['CCs']:
                full_desc = cc.load_json_by_id(file)
                allowed_files.update(full_desc['deps'].values())
                allowed_files.update(full_desc['in'])

        allowed_files.add("unknown")

        return {
            'callgraph': self._generate_callgraph(allowed_files, call_graph),
            'variables': self._generate_variables(allowed_files, call_graph),
            'macros': self._generate_macros(allowed_files, call_graph),
            'typedefs': self._generate_typedefs(allowed_files, call_graph)
        }

    # todo: functions below are static mostly and required to covert callgraph, so it is better to extract them to a separate file
    @staticmethod
    def _generate_callgraph(allowed_files, call_graph):
        call_graph_dict = call_graph.load_detailed_callgraph(allowed_files)
        group_callgraph = {}

        # todo: Compile a new callgraph especially from allowed files
        for func, files in call_graph_dict.items():
            for file, descs in files.items():
                # Firstly, copy all desc
                group_callgraph.setdefault(func, {})
                group_callgraph[func][file] = dict(descs)

                # Then, for these four types ('declared_in' also) clear and fill with only allowed files
                for tag in ('called_in', 'calls', 'used_in_func'):
                    if tag in descs:
                        group_callgraph[func][file][tag] = {}
                        for called_func, called_files in descs[tag].items():
                            for called_file, called_file_descs in called_files.items():
                                if called_file in allowed_files:
                                    group_callgraph[func][file][tag].setdefault(called_func, {})
                                    group_callgraph[func][file][tag][called_func][called_file] = called_file_descs
                if 'declared_in' in descs:
                    group_callgraph[func][file]['declared_in'] = {}
                    for decl_file, decl_descs in descs['declared_in'].items():
                        if decl_file in allowed_files:
                            group_callgraph[func][file]['declared_in'].setdefault(decl_file, {})
                            group_callgraph[func][file]['declared_in'][decl_file] = decl_descs

                # Remove if empty
                if not group_callgraph[func][file].get('called_in') \
                        and not group_callgraph[func][file].get('calls') \
                        and not group_callgraph[func][file].get('declared_in') \
                        and not group_callgraph[func][file].get('used_in_func'):
                    group_callgraph[func][file] = {}

                # Remove if empty
                if func in group_callgraph and not group_callgraph[func].get(file, True):
                    del group_callgraph[func][file]
            # Remove if empty
            if not group_callgraph.get(func, True):
                del group_callgraph[func]
        return group_callgraph

    @staticmethod
    def _generate_variables(allowed_files, call_graph):
        variables_dict = call_graph.load_variables()
        group_variables = []
        for var_desc in variables_dict:
            if var_desc.get('path') in allowed_files:
                group_variables.append(var_desc)
        return group_variables

    @staticmethod
    def _generate_macros(allowed_files, call_graph):
        macros_dict = call_graph.load_macros()
        group_macros = {}
        for macro, macro_desc in macros_dict.items():
            new_macro_desc = {}
            for file, desc in macro_desc.items():
                if file in allowed_files:
                    new_macro_desc[file] = desc
            if new_macro_desc:
                group_macros[macro] = new_macro_desc
        return group_macros

    @staticmethod
    def _generate_typedefs(allowed_files, call_graph):
        typedefs_dict = call_graph.load_typedefs()
        typedefs = {}
        for file, desc in typedefs_dict.items():
            if file in allowed_files:
                typedefs[file] = desc
        return typedefs

    def _get_dependencies(self):
        module_by_file = {}
        for module in self.modules:
            for file in self.modules[module]['in files']:
                module_by_file[file] = module

        call_graph = self.clade.get_callgraph()
        call_graph_dict = call_graph.load_callgraph()
        dependencies = []
        for func in call_graph_dict:
            file = list(call_graph_dict[func].keys())[0]
            module = module_by_file.get(file)
            if not module:
                continue
            for called_func in call_graph_dict[func][file].get('calls', []):
                called_file = list(call_graph_dict[func][file]['calls'][called_func].keys())[0]
                called_module = module_by_file.get(called_file)
                if not called_module:
                    continue
                if module != called_module:
                    dependencies.append((module, called_func, called_module))

        return dependencies

    def _parse_linux_kernel_mod_function_deps(self):
        # todo Linux specifics again
        if 'module dependencies file' in self.conf['Linux kernel']:
            deps_file = core.utils.find_file_or_dir(self.logger, self.conf['main working directory'],
                                                    self.conf['Linux kernel']['module dependencies file'])
            dependencies = []
            with open(deps_file, encoding='utf-8') as fp:
                for line in fp:

                    # Remove newline symbols
                    if line[-1] == '\n':
                        line = line[:-1]

                    #line = re.subn(r'\.ko', '.o', line)[0]
                    splts = line.split(' ')

                    # Format is 'first_modules needs "func": second_module'
                    first_module = splts[0]
                    second_module = splts[3]
                    func = splts[2]

                    # Remove quotes and semicolon around function
                    func = func[1:-2]

                    KERNEL_PREFIX = 'kernel/'
                    EXTRA_PREFIX = 'extra/'
                    EXT_PREFIX = 'ext-modules/'

                    # Remove 'kernel/' and useless path prefix
                    first_module, second_module = (m if not m.startswith(KERNEL_PREFIX) else m[len(KERNEL_PREFIX):]
                                                for m in (first_module, second_module))

                    # Replace 'extra/' and remove useless path prefix
                    first_module, second_module = (m if not m.startswith(EXTRA_PREFIX) else EXT_PREFIX + m[len(EXTRA_PREFIX):]
                                                for m in (first_module, second_module))

                    dependencies.append((second_module, func, first_module))
            return dependencies
        else:
            return None

    def _parse_sizes_from_file(self):
        if 'module sizes file' in self.conf['Linux kernel']:
            sizes_file = core.utils.find_file_or_dir(self.logger, self.conf['main working directory'],
                                                     self.conf['Linux kernel']['module sizes file'])
            with open(sizes_file, encoding='utf8') as fp:
                return json.load(fp)
        else:
            return None

    def __get_builtin_modules(self):
        for subsystem in os.listdir(self.linux_kernel['work src tree']):
            # Skip dirs that doesn't contain Makefile or Kconfig file
            if os.path.isdir(os.path.join(self.linux_kernel['work src tree'], subsystem)) \
                    and os.path.isfile(os.path.join(self.linux_kernel['work src tree'], subsystem, 'Makefile')) \
                    and os.path.isfile(os.path.join(self.linux_kernel['work src tree'], subsystem, 'Kconfig')):
                # Run script that creates 'modules.builtin' file
                core.utils.execute(self.logger, ['make', '-f', os.path.join('scripts', 'Makefile.modbuiltin'),
                                                 'obj={0}'.format(subsystem), 'srctree=.'],
                                   cwd=self.linux_kernel['work src tree'])

        # Just walk through the dirs and process 'modules.builtin' files
        result_modules = set()
        for subsystem, dirs, files in os.walk(self.linux_kernel['work src tree']):
            if os.path.samefile(self.linux_kernel['work src tree'], subsystem):
                continue
            if 'modules.builtin' in files:
                with open(os.path.join(subsystem, 'modules.builtin'), 'r', encoding='utf-8') as fp:
                    for line in fp:
                        result_modules.add(line[len('kernel/'):-1])
        return result_modules
<|MERGE_RESOLUTION|>--- conflicted
+++ resolved
@@ -371,86 +371,6 @@
 
     def set_common_prj_attrs(self):
         self.logger.info('Set common project atributes')
-<<<<<<< HEAD
-=======
-        self.common_prj_attrs = self.linux_kernel_verification_objs_gen['attrs']
-
-    def extract_linux_kernel_verification_objs_gen_attrs(self):
-        self.logger.info('Extract Linux kernel verification objects generation strategy atributes')
-
-        self.linux_kernel_verification_objs_gen['attrs'] = self.mqs['Linux kernel attrs'].get()
-        self.mqs['Linux kernel attrs'].close()
-        self.linux_kernel_verification_objs_gen['attrs'].extend([{
-            'name': 'LKVOG strategy',
-            'value': [{
-                'name': 'name',
-                'value': self.conf['LKVOG strategy']['name']
-            }]
-        }])
-
-    def get_modules_from_deps(self, subsystem, deps):
-        # Extract all modules in subsystem from dependencies.
-        ret = set()
-        for module_pred, _, module_succ in deps:
-            if module_pred.startswith(subsystem):
-                ret.add(module_pred)
-            if module_succ.startswith(subsystem):
-                ret.add(module_succ)
-
-        return ret
-
-    def is_part_of_subsystem(self, module, modules):
-        # Returns true if module is a part of subsystem that contains in modules.
-        for module2 in modules:
-            if module.id.startswith(module2):
-                return True
-        else:
-            return False
-
-    def generate_all_verification_obj_descs(self):
-        self.logger.info('Generate all verification object decriptions')
-
-        strategy_name = self.conf['LKVOG strategy']['name']
-
-        subsystems = list(filter(lambda target: not target.endswith('.ko'), self.conf['Linux kernel']['modules']))
-        if 'external modules' in self.conf['Linux kernel']:
-            subsystems = ['ext-modules/' + subsystem for subsystem in subsystems]
-
-        self.linux_kernel_src = core.utils.find_file_or_dir(self.logger, self.conf['main working directory'],
-                                                               self.conf['Linux kernel']['source'])
-
-        if 'all' in self.conf['Linux kernel']['modules'] and not len(self.conf['Linux kernel']['modules']) == 1:
-            raise ValueError('You can not specify "all" modules together with some other modules')
-
-        module_deps_function = {}
-        module_sizes = {}
-
-        # If user specify files for multimodule analysis, then get them
-        if 'module dependencies file' in self.conf['Linux kernel']:
-            module_deps_function = self.mqs['Linux kernel module dependencies'].get()
-        if 'module sizes file' in self.conf['Linux kernel']:
-            module_sizes = self.mqs['Linux kernel module sizes'].get()
-
-        to_build = None
-        # Else, we should build all kernel if multimodule strategy is non-trivial
-        if 'module dependencies file' not in self.conf['Linux kernel']:
-            if strategy_name == 'separate modules':
-                to_build = {'build kernel': False,
-                            'modules': self.conf['Linux kernel']['modules']}
-            elif strategy_name != 'manual':
-                if 'external modules' not in self.conf['Linux kernel']:
-                    to_build = {'build kernel': True,
-                                'modules': []}
-
-                else:
-                    to_build = {'build kernel': True,
-                                'modules': self.conf['Linux kernel']['modules']}
-
-        if to_build:
-            self.mqs['Linux kernel modules'].put(to_build)
-            self.mqs['Linux kernel additional modules'].put(to_build)
-            self.mqs['Linux kernel additional modules'].close()
->>>>>>> f8f06222
 
         clade_global_data = self.clade.get_global_data()
 
@@ -473,7 +393,6 @@
                           self.vals['report id'],
                           self.conf['main working directory'])
 
-<<<<<<< HEAD
     def _get_sizes(self):
         sizes = {}
         for module in self.modules:
@@ -489,64 +408,6 @@
             sizes[module] = current_size
 
         return sizes
-=======
-            self.module = os.path.normpath(self.module)
-
-            self.logger.debug('Recieved module {0}'.format(self.module))
-            cc_ready.add(self.module)
-
-            if self.module not in self.all_modules:
-                # This modules is not checked
-                module_clusters = []
-                if self.module in self.checked_modules:
-                    # This module is specified
-                    self.all_modules.add(self.module)
-                    # Find clusters for that module
-                    for cluster in self.all_clusters:
-                        if self.module in [module.id for module in cluster.modules]:
-                            for cluster_module in cluster.modules:
-                                if cluster_module.id not in cc_ready:
-                                    break
-                            else:
-                                module_clusters.append(cluster)
-                    # Remove clusters that will be checked.
-                    self.all_clusters = set(filter(lambda cluster: cluster not in module_clusters,
-                                                   self.all_clusters))
-                elif self.module.startswith('ext-modules'):
-                    # External module
-                    self.all_modules.add(self.module)
-                    self.checked_modules.add(strategy_utils.Module(self.module))
-                    module_clusters.append(strategy_utils.Graph([strategy_utils.Module(self.module)]))
-                else:
-                    # This module hasn't specified. But it may be in subsystem
-                    for subsystem in subsystems:
-                        if subsystem != 'all' and subsystem[-1] != '/':
-                            subsystem = subsystem + '/'
-                        if self.module.startswith(subsystem) or \
-                                self.module.startswith(os.path.join('ext-modules', subsystem)) or \
-                                        subsystem == 'all':
-                            self.all_modules.add(self.module)
-                            self.checked_modules.add(strategy_utils.Module(self.module))
-                            module_clusters.append(strategy_utils.Graph([strategy_utils.Module(self.module)]))
-
-                # Generator verification object for that cluster
-                for cluster in module_clusters:
-                    self.cluster = cluster
-                    self.generate_verification_obj_desc()
-
-        # If we hasn't built all, should show error
-        if self.all_clusters:
-            not_builded = set()
-            for cluster in self.all_clusters:
-                not_builded |= set([module.id for module in cluster.modules]) - self.all_modules
-            raise RuntimeError('Can not build following modules: {0}'.format(not_builded))
-
-        # Generate lines of code
-        self.send_loc_report()
-
-        self.logger.info('The total number of verification object descriptions is "{0}"'.format(
-            self.verification_obj_desc_num))
->>>>>>> f8f06222
 
     def generate_verification_obj_desc(self):
         self.logger.info('Generate Linux kernel verification object description for module "{0}" ({1})'.
