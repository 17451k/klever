#
# Copyright (c) 2014-2016 ISPRAS (http://www.ispras.ru)
# Institute for System Programming of the Russian Academy of Sciences
#
# Licensed under the Apache License, Version 2.0 (the "License");
# you may not use this file except in compliance with the License.
# You may obtain a copy of the License at
#
#     http://www.apache.org/licenses/LICENSE-2.0
#
# Unless required by applicable law or agreed to in writing, software
# distributed under the License is distributed on an "AS IS" BASIS,
# WITHOUT WARRANTIES OR CONDITIONS OF ANY KIND, either express or implied.
# See the License for the specific language governing permissions and
# limitations under the License.
#

import json
import multiprocessing
import os
import re
import shutil
import filecmp

from core.lkvog.strategies import scotch
from core.lkvog.strategies import closure
from core.lkvog.strategies import advanced
from core.lkvog.strategies import strategies_list
from core.lkvog.strategies import strategy_utils
import core.components
import core.utils

#TODO: move to lkvog
import core.lkbce.utils


@core.components.before_callback
def __launch_sub_job_components(context):
    context.mqs['Linux kernel build cmd desc files'] = multiprocessing.Queue()
    context.mqs['Linux kernel module dependencies'] = multiprocessing.Queue()
    context.mqs['Linux kernel module sizes'] = multiprocessing.Queue()
    context.mqs['Linux kernel modules'] = multiprocessing.Queue()
    context.mqs['Linux kernel additional modules'] = multiprocessing.Queue()
    context.mqs['model headers'] = multiprocessing.Queue()


@core.components.after_callback
def __get_linux_kernel_build_cmd_desc(context):
    context.mqs['Linux kernel build cmd desc files'].put(context.linux_kernel['build cmd desc file'])


@core.components.after_callback
def __get_all_linux_kernel_build_cmd_descs(context):
    context.logger.info('Terminate Linux kernel build command descriptions message queue')
    context.mqs['Linux kernel build cmd desc files'].put(None)

@core.components.after_callback
def __set_model_headers(context):
    context.mqs['model headers'].put(context.model_headers)


class LKVOG(core.components.Component):
    def generate_linux_kernel_verification_objects(self):
        self.clade_base = None
        self.clade = None
        self.linux_kernel_build_cmd_out_file_desc = multiprocessing.Manager().dict()
        self.linux_kernel_build_cmd_out_file_desc_lock = multiprocessing.Manager().Lock()
        self.linux_kernel_module_info_mq = multiprocessing.Queue()
        self.linux_kernel_clusters_mq = multiprocessing.Queue()
        self.module = {}
        self.all_modules = set()
        self.verification_obj_desc = {}
        self.all_clusters = set()
        self.checked_modules = set()
        self.loc = {}
        self.cc_full_descs_files = {}
        self.verification_obj_desc_file = None
        self.verification_obj_desc_num = 0

<<<<<<< HEAD
        if self.conf['Linux kernel'].get('Clade base'):
            self.clade_base = core.utils.find_file_or_dir(self.logger, self.conf['main working directory'],
                                                          self.conf['Linux kernel']['Clade base'])
        else:
            self.build_linux_kernel()

        with open(os.path.join(self.clade_base, 'clade.json')) as fp:
            self.clade = json.load(fp)

=======
        # These dirs are excluded from cleaning by lkvog
        self.dynamic_excluded_clean = multiprocessing.Manager().list()

        self.extract_linux_kernel_verification_objs_gen_attrs()
>>>>>>> 80bae96b
        self.set_common_prj_attrs()

        raise Exception

        self.launch_subcomponents(True,
                                  ('ALKBCDP', self.process_all_linux_kernel_build_cmd_descs),
                                  ('AVODG', self.generate_all_verification_obj_descs))

<<<<<<< HEAD
    def build_linux_kernel(self):
        try:
            src = core.utils.find_file_or_dir(self.logger, self.conf['main working directory'],
                                                           self.conf['Linux kernel']['source'])
        except FileNotFoundError:
            # Linux kernel source code is not provided in form of file or directory.
            src = self.conf['Linux kernel']['source']

        try:
            conf = core.utils.find_file_or_dir(self.logger, self.conf['main working directory'],
                                                            self.conf['Linux kernel']['configuration'])
        except FileNotFoundError:
            # Linux kernel configuration is not provided in form of file.
            conf = self.conf['Linux kernel']['configuration']

        arch = self.conf['Linux kernel'].get('architecture') or self.conf['architecture']

        build_jobs = str(core.utils.get_parallel_threads_num(self.logger, self.conf, 'Build'))

        # self.model_headers = self.mqs['model headers'].get()

        clade_conf = {
            'work_dir': 'clade',
            'extensions': [
                {
                    'name': 'FetchWorkSrcTree',
                    'use original source tree': self.conf['allow local source directories use'],
                    'src': src,
                    'work_src_tree': 'linux'
                },
                {'name': 'MakeCanonicalWorkSrcTree'},
                # TODO: make in parallel since it helps much!
                {'name': 'CleanLinuxKernelWorkSrcTree'},
                {
                    'name': 'Execute',
                    'command': ['make', '-j', build_jobs, '-s', 'kernelversion'],
                    'stdout': 'Linux kernel version'
                },
                {
                    'name': 'ConfigureLinuxKernel',
                    'jobs': build_jobs,
                    'architecture': arch,
                    'configuration': conf,
                },
                {
                    'name': 'BuildLinuxKernel',
                    'jobs': build_jobs,
                    'architecture': arch,
                    'configuration': conf,
                    # TODO: indeed LKVOG strategies should set these parameters as well as some other ones.
                    'kernel': False,
                    'modules': self.conf['Linux kernel']['modules'],
                    'intercept_commands': True,
                    'internal_extensions': ['CommandGraph'],
                    'CC.with_system_header_files': False
                }
            ]
        }

        with open('clade.json', 'w', encoding='utf8') as fp:
            json.dump(clade_conf, fp, indent=4, sort_keys=True)

        core.utils.execute(self.logger, tuple(['clade', '--config', 'clade.json']))

        self.clade_base = 'clade'

        # self.copy_model_headers()
        # self.fixup_model_cc_opts()
        # self.mqs['model CC opts'].put(self.model_cc_opts)
=======
        self.clean_dir = True
        self.excluded_clean = [d for d in self.dynamic_excluded_clean]
        self.logger.debug("Excluded {0}".format(self.excluded_clean))
>>>>>>> 80bae96b

    def send_loc_report(self):
        core.utils.report(self.logger,
                          'data',
                          {
                              'id': self.id,
                              'data': self.loc
                          },
                          self.mqs['report files'],
                          self.vals['report id'],
                          self.conf['main working directory'])

    main = generate_linux_kernel_verification_objects

    def set_common_prj_attrs(self):
        self.logger.info('Set common project atributes')

        self.common_prj_attrs = [
            {'Linux kernel': [
                {'version': self.clade['Linux kernel version']},
                {'architecture': self.clade['Linux kernel architecture']},
                {'configuration': self.clade['Linux kernel configuration']}
            ]},
            {'LKVOG strategy': [{'name': self.conf['LKVOG strategy']['name']}]}
        ]

        core.utils.report(self.logger,
                          'attrs',
                          {
                              'id': self.id,
                              'attrs': self.common_prj_attrs
                          },
                          self.mqs['report files'],
                          self.vals['report id'],
                          self.conf['main working directory'])


    def get_modules_from_deps(self, subsystem, deps):
        # Extract all modules in subsystem from dependencies.
        ret = set()
        for module_pred, _, module_succ in deps:
            if module_pred.startswith(subsystem):
                ret.add(module_pred)
            if module_succ.startswith(subsystem):
                ret.add(module_succ)

        return ret

    def is_part_of_subsystem(self, module, modules):
        # Returns true if module is a part of subsystem that contains in modules.
        for module2 in modules:
            if module.id.startswith(module2):
                return True
        else:
            return False

    def generate_all_verification_obj_descs(self):
        self.logger.info('Generate all verification object decriptions')

        strategy_name = self.conf['LKVOG strategy']['name']

        subsystems = list(filter(lambda target: not target.endswith('.ko'), self.conf['Linux kernel']['modules']))
        if 'external modules' in self.conf['Linux kernel']:
            subsystems = ['ext-modules/' + subsystem for subsystem in subsystems]

        self.linux_kernel_src = core.utils.find_file_or_dir(self.logger, self.conf['main working directory'],
                                                               self.conf['Linux kernel']['source'])

        if 'all' in self.conf['Linux kernel']['modules'] and not len(self.conf['Linux kernel']['modules']) == 1:
            raise ValueError('You can not specify "all" modules together with some other modules')

        module_deps_function = {}
        module_sizes = {}

        # If user specify files for multimodule analysis, then get them
        if 'module dependencies file' in self.conf['Linux kernel']:
            module_deps_function = self.mqs['Linux kernel module dependencies'].get()
        if 'module sizes file' in self.conf['Linux kernel']:
            module_sizes = self.mqs['Linux kernel module sizes'].get()

        to_build = None
        # Else, we should build all kernel if multimodule strategy is non-trivial
        if 'module dependencies file' not in self.conf['Linux kernel']:
            if strategy_name == 'separate modules':
                to_build = {'build kernel': False,
                            'modules': self.conf['Linux kernel']['modules']}
            elif strategy_name != 'manual':
                if 'external modules' not in self.conf['Linux kernel']:
                    to_build = {'build kernel': True,
                                'modules': []}

                else:
                    to_build = {'build kernel': True,
                                'modules': self.conf['Linux kernel']['modules']}

        if to_build:
            self.mqs['Linux kernel modules'].put(to_build)
            self.mqs['Linux kernel additional modules'].put(to_build)
            self.mqs['Linux kernel additional modules'].close()

            if to_build['build kernel']:
                module_deps_function = self.mqs['Linux kernel module dependencies'].get()
                module_sizes = self.mqs['Linux kernel module sizes'].get()

        self.mqs['Linux kernel module dependencies'].close()
        self.mqs['Linux kernel module sizes'].close()

        if strategy_name not in strategies_list:
            raise NotImplementedError("Strategy {0} not implemented".format(strategy_name))

        # Getting strategy
        strategy_params = {'module_deps_function': module_deps_function,
                           'work dir': os.path.abspath(os.path.join(self.conf['main working directory'],
                                                                    strategy_name)),
                           'module_sizes': module_sizes}
        strategy = strategies_list[strategy_name](self.logger, strategy_params, self.conf['LKVOG strategy'])

        # Make clusters for each module by the strategy
        build_modules = set()
        self.logger.debug("Initial list of modules to be built: {0}".format(self.conf['Linux kernel']['modules']))
        for kernel_module in self.conf['Linux kernel']['modules']:
            kernel_module = kernel_module if 'external modules' not in self.conf['Linux kernel'] \
                else 'ext-modules/' + kernel_module
            # Should replace .ko extension to .o
            kernel_module = re.sub('\.ko$', '.o', kernel_module)

            self.logger.debug('Use strategy for {0} module'.format(kernel_module))
            clusters = strategy.divide(kernel_module)
            self.all_clusters.update(clusters)
            for cluster in clusters:
                # Draw graph if need it
                if self.conf['LKVOG strategy'].get('draw graphs', False):
                    cluster.draw(".")
                # Build list of modules that will build
                for cluster_module in cluster.modules:
                    for subsystem in subsystems:
                        if cluster_module.id.startswith(subsystem):
                            break
                    else:
                        build_modules.add(cluster_module.id)

                    self.checked_modules.add(cluster_module.id)

        self.logger.debug('Final list of modules to be build: {0}'.format(build_modules))

        # If user specified files for multimodule analysis of strategy is manual,
        # then we should put modules that will be built
        if 'module dependencies file' in self.conf['Linux kernel'] or strategy_name == 'manual':
            if 'all' in self.conf['Linux kernel']['modules']:
                to_build = {'build kernel': False,
                            'modules': ('all',)}
                self.mqs['Linux kernel modules'].put({'build kernel': False,
                                                      'modules': ('all',)})
            else:
                prefix = 'ext-modules/'
                modules_to_build = [re.sub(r'\.o$', '.ko', module) for module in build_modules] + subsystems
                to_build = {'build kernel': False, 'modules':
                            [m if not m.startswith(prefix) else m[len(prefix):] for m in modules_to_build]}
            self.mqs['Linux kernel modules'].put(to_build)
            self.mqs['Linux kernel additional modules'].put(to_build)
            self.mqs['Linux kernel additional modules'].close()
        else:
            self.mqs['Linux kernel module dependencies'].close()
        self.logger.info('Generate all Linux kernel verification object decriptions')

        self.all_clusters = set([cluster for cluster in self.all_clusters
                                 if 'all' not in [module.id for module in cluster.modules]])

        # Process incoming modules
        cc_ready = set()
        while True:
            self.module = self.linux_kernel_module_info_mq.get()

            if self.module is None:
                self.logger.debug('Linux kernel module names message queue was terminated')
                self.linux_kernel_module_info_mq.close()
                break

            self.module = os.path.normpath(self.module)

            self.logger.debug('Recieved module {0}'.format(self.module))
            cc_ready.add(self.module)

            if self.module not in self.all_modules:
                # This modules is not checked
                module_clusters = []
                if self.module in self.checked_modules:
                    # This module is specified
                    self.all_modules.add(self.module)
                    # Find clusters for that module
                    for cluster in self.all_clusters:
                        if self.module in [module.id for module in cluster.modules]:
                            for cluster_module in cluster.modules:
                                if cluster_module.id not in cc_ready:
                                    break
                            else:
                                module_clusters.append(cluster)
                    # Remove clusters that will be checked.
                    self.all_clusters = set(filter(lambda cluster: cluster not in module_clusters,
                                                   self.all_clusters))
                else:
                    # This module hasn't specified. But it may be in subsystem
                    for subsystem in subsystems:
                        if subsystem != 'all' and subsystem[-1] != '/':
                            subsystem = subsystem + '/'
                        if self.module.startswith(subsystem) or \
                                self.module.startswith(os.path.join('ext-modules', subsystem)) or \
                                        subsystem == 'all':
                            self.all_modules.add(self.module)
                            self.checked_modules.add(strategy_utils.Module(self.module))
                            module_clusters.append(strategy_utils.Graph([strategy_utils.Module(self.module)]))

                # Generator verification object for that cluster
                for cluster in module_clusters:
                    self.cluster = cluster
                    self.generate_verification_obj_desc()

        # If we hasn't built all, should show error
        if self.all_clusters:
            not_builded = set()
            for cluster in self.all_clusters:
                not_builded |= set([module.id for module in cluster.modules]) - self.all_modules
            raise RuntimeError('Can not build following modules: {0}'.format(not_builded))

        # Generate lines of code
        self.send_loc_report()

        self.logger.info('The total number of verification object descriptions is "{0}"'.format(
            self.verification_obj_desc_num))

    def generate_verification_obj_desc(self):
        self.logger.info('Generate Linux kernel verification object description for module "{0}" ({1})'.
                         format(self.module, self.verification_obj_desc_num + 1))

        self.verification_obj_desc = {}

        self.verification_obj_desc['id'] = re.sub(r'\.o$', '.ko', self.cluster.root.id)

        if len(self.cluster.modules) > 1:
            self.verification_obj_desc['id'] += self.cluster.md5_hash

        self.logger.debug('Linux kernel verification object id is "{0}"'.format(self.verification_obj_desc['id']))

        self.verification_obj_desc['grps'] = []
        self.verification_obj_desc['deps'] = {}
        self.loc[self.verification_obj_desc['id']] = 0
        for module in self.cluster.modules:
            cc_full_desc_files = self.__find_cc_full_desc_files(module.id)
            self.verification_obj_desc['grps'].append({'id': module.id,
                                                       'cc full desc files': cc_full_desc_files})
            self.verification_obj_desc['deps'][module.id] = \
                [predecessor.id for predecessor in module.predecessors if predecessor in self.cluster.modules]
            self.loc[self.verification_obj_desc['id']] += self.__get_module_loc(cc_full_desc_files)

        if 'maximum verification object size' in self.conf \
                and self.loc[self.verification_obj_desc['id']] > self.conf['maximum verification object size']:
            self.logger.debug('Linux kernel verification object "{0}" is rejected since it exceeds maximum size'.format(
                self.verification_obj_desc['id']))
            self.verification_obj_desc = None
            return
        elif 'minimum verification object size' in self.conf \
                and self.loc[self.verification_obj_desc['id']] < self.conf['minimum verification object size']:
            self.logger.debug('Linux kernel verification object "{0}" is rejected since it is less than minimum size'
                              .format(self.verification_obj_desc['id']))
            self.verification_obj_desc = None
            return

        self.logger.debug(
            'Linux kernel verification object groups are "{0}"'.format(self.verification_obj_desc['grps']))

        self.logger.debug(
            'Linux kernel verification object dependencies are "{0}"'.format(self.verification_obj_desc['deps']))

        self.verification_obj_desc_file = '{0}.json'.format(self.verification_obj_desc['id'])
        if os.path.isfile(self.verification_obj_desc_file):
            raise FileExistsError('Linux kernel verification object description file "{0}" already exists'.format(
                self.verification_obj_desc_file))
        self.logger.debug('Dump Linux kernel verification object description for module "{0}" to file "{1}"'.format(
            self.module, self.verification_obj_desc_file))
        os.makedirs(os.path.dirname(self.verification_obj_desc_file).encode('utf8'), exist_ok=True)

        # Add dir to exlcuded from cleaning by lkvog
        root_dir_id = self.verification_obj_desc_file.split('/')[0]
        if root_dir_id not in self.dynamic_excluded_clean:
            self.logger.debug("Add excl {0}".format(root_dir_id))
            self.dynamic_excluded_clean.append(root_dir_id)

        with open(self.verification_obj_desc_file, 'w', encoding='utf8') as fp:
            json.dump(self.verification_obj_desc, fp, ensure_ascii=False, sort_keys=True, indent=4)

        # Count the number of successfully generated verification object descriptions.
        self.verification_obj_desc_num += 1

    def process_all_linux_kernel_build_cmd_descs(self):
        self.logger.info('Process all Linux kernel build command decriptions')

        self.list_modules = set()

        # If user specified files for multimodule analysis, read them
        if 'module dependencies file' in self.conf['Linux kernel']:
            deps_file = core.utils.find_file_or_dir(self.logger, self.conf['main working directory'],
                                                     self.conf['Linux kernel']['module dependencies file'])
            with open(deps_file, encoding='utf-8') as fp:
                dependencies = self.parse_linux_kernel_mod_function_deps(fp)
                self.mqs['Linux kernel module dependencies'].put(dependencies)
                self.mqs['Linux kernel module dependencies'].close()

        if 'module sizes file' in self.conf['Linux kernel']:
            sizes_file = core.utils.find_file_or_dir(self.logger, self.conf['main working directory'],
                                                     self.conf['Linux kernel']['module sizes file'])
            with open(sizes_file, encoding='utf8') as fp:
                self.mqs['Linux kernel module sizes'].put(json.load(fp))
                self.mqs['Linux kernel module sizes'].close()

        # Get build info
        to_build = self.mqs['Linux kernel additional modules'].get()
        # Get user-specified (and extracted from multimodule analysis) modules to be built
        self.force_modules = set((m.replace('.ko', '.o') for m in to_build['modules']))

        while True:
            desc_file = self.mqs['Linux kernel build cmd desc files'].get()

            if desc_file is None:
                self.logger.debug('Linux kernel build command descriptions message queue was terminated')
                self.mqs['Linux kernel build cmd desc files'].close()
                self.logger.info('Terminate Linux kernel module names message queue')

                # If user didn't provide files for multimodule analysis and he uses multimodule strategy,
                # we should provide these dependencies
                if 'module dependencies file' not in self.conf['Linux kernel'] and to_build['build kernel']:
                    self.mqs['Linux kernel module dependencies'].put(self.__build_dependencies())
                    self.mqs['Linux kernel module dependencies'].close()
                if 'module sizes file' not in self.conf['Linux kernel'] and to_build['build kernel']:
                    self.mqs['Linux kernel module sizes'].put(self.__get_module_sizes())
                    self.mqs['Linux kernel module sizes'].close()

                self.linux_kernel_module_info_mq.put(None)
                break

            self.process_linux_kernel_build_cmd_desc(desc_file)

    def copy_deps(self, desc):
        # Dependencies can be obtained just for CC commands taking normal C files as input.
        if desc['type'] != 'CC' or re.search(r'\.S$', desc['in files'][0], re.IGNORECASE):
            return

        #deps = core.lkbce.utils.get_deps_from_gcc_deps_file(deps_file)
        deps = desc['deps'].keys()

        # There are several kinds of dependencies:
        # - each non-absolute file path represents dependency relative to current working directory (Linux kernel
        #   working source tree is assumed) - they all should be copied;
        # - each absolute file path that starts with current working directory is the same as above;
        # - other absolute file paths represent either system or compiler specific headers that aren't touched by
        #   build process and can be used later as is.
        for dep in deps:
            #if os.path.isabs(dep) and os.path.commonprefix((os.getcwd(), dep)) != os.getcwd():
            if os.path.isabs(dep) and os.path.commonprefix((desc['cwd'], dep)) != desc['cwd']:
                continue
            if not os.path.isabs(dep):
                dep = os.path.join(desc['cwd'], dep)

            dest_dep = os.path.join(
                                    os.path.relpath(dep, desc['cwd']))
            os.makedirs(os.path.dirname(dest_dep).encode('utf8'), exist_ok=True)
            self.logger.debug("Copy dep '{0}'".format(dep))
            with core.utils.LockedOpen(dest_dep, 'a', encoding='utf8'):
                if os.path.getsize(dest_dep):
                    if filecmp.cmp(dep, dest_dep):
                        continue
                    # Just version in "include/generated/compile.h" changes, all other content remain the same.
                    elif not dep == 'include/generated/compile.h':
                        raise AssertionError('Dependency "{0}" changed to "{1}"'.format(dest_dep, dep))
                else:
                    shutil.copy2(dep, dest_dep)

    def process_linux_kernel_build_cmd_desc(self, desc_file):
        #TODO: Extract files more accurately
        with open(os.path.join(self.work_dir_clade, desc_file), encoding='utf8') as fp:
        #with open(os.path.join(self.conf['main working directory'], desc_file), encoding='utf8') as fp:
            desc = json.load(fp)
        if not desc['out']:
            return
        #TODO refactor all?
        desc['in files'] = desc['in']
        desc['out file'] = desc['out']
        with open(os.path.join(self.work_dir_clade, desc_file), 'w', encoding='utf8') as fp:
            json.dump(desc, fp)

        #TODO type commands
        if 'CC' in desc_file:
            desc['type'] = 'CC'
        elif 'LD' in desc_file:
            desc['type'] = 'LD'
        elif 'MV' in desc_file:
            desc['type'] = 'MV'

        #TODO full desc file
        desc['full desc file'] = os.path.relpath(os.path.join(self.work_dir_clade, desc_file), self.conf['main working directory'])
        self.copy_deps(desc)

        self.logger.info(
            'Process description of Linux kernel build command "{0}" {1}'.format(desc['type'],
                                                                                 '(output file is {0})'.format(
                                                                                     '"{0}"'.format(desc['out file'])
                                                                                     if desc['out file']
                                                                                     else 'not specified')))

        # Build map from Linux kernel build command output files to correpsonding descriptions.
        # If more than one build command has the same output file their descriptions are added as list in chronological
        # order (more early commands are processed more early and placed at the beginning of this list).
        self.linux_kernel_build_cmd_out_file_desc_lock.acquire()
        if desc['out file'] in self.linux_kernel_build_cmd_out_file_desc:
            self.linux_kernel_build_cmd_out_file_desc[desc['out file']] = self.linux_kernel_build_cmd_out_file_desc[
                                                                              desc['out file']] + [desc]
        else:
            self.linux_kernel_build_cmd_out_file_desc[desc['out file']] = [desc]
        self.linux_kernel_build_cmd_out_file_desc_lock.release()

        # Firstly, we should allow modules, that specified by user (force modules)
        # Secondly, we should allow modules, that ends with .ko and doesn't specified by user
        if (desc['type'] == 'LD' and desc['out file'].endswith('.ko')
            and desc['out file'].replace('.ko', '.o') not in self.force_modules) \
                or (desc['out file'].endswith('.o')
                    and desc['out file'].replace('ext-modules/', '') in self.force_modules):
            self.list_modules.add(desc['out file'])
            self.linux_kernel_module_info_mq.put(desc['out file'].replace('.ko', '.o'))

    def __find_cc_full_desc_files(self, out_file):
        self.logger.debug('Find CC full description files for "{0}"'.format(out_file))

        if out_file in self.cc_full_descs_files:
            self.logger.debug('CC full description files for "{0}" were already found'.format(out_file))
            return self.cc_full_descs_files[out_file]

        cc_full_desc_files = []
        # Get more older build commands more early if more than one build command has the same output file.
        self.linux_kernel_build_cmd_out_file_desc_lock.acquire()
        out_file_desc = self.linux_kernel_build_cmd_out_file_desc[out_file][-1]

        # Remove got build command description from map. It is assumed that each build command output file can be used
        # as input file of another build command just once.
        self.linux_kernel_build_cmd_out_file_desc[out_file] = self.linux_kernel_build_cmd_out_file_desc[out_file][:-1]
        self.linux_kernel_build_cmd_out_file_desc_lock.release()

        if out_file_desc:
            if out_file_desc['type'] == 'CC':
                # Do not include assembler files into verification objects since we have no means to instrument and to
                # analyse them.
                if not re.search(r'\.S$', out_file_desc['in files'][0], re.IGNORECASE):
                    cc_full_desc_files.append(out_file_desc['full desc file'])
            else:
                for in_file in out_file_desc['in files']:
                    cc_full_desc_files.extend(self.__find_cc_full_desc_files(in_file))

        self.cc_full_descs_files[out_file] = cc_full_desc_files
        
        return cc_full_desc_files

    def __get_module_loc(self, cc_full_desc_files):
        loc = 0
        for cc_full_desc_file in cc_full_desc_files:
            #TODO extract files more accurately
            with open(os.path.join(self.conf['main working directory'], cc_full_desc_file), encoding='utf8') as fp:
            #with open(os.path.join(self.conf['main working directory'], cc_full_desc_file), encoding='utf8') as fp:
                cc_full_desc = json.load(fp)
            for file in cc_full_desc['in files']:
                # Simple file's line counter
                #TODO extact files more accurately
                with open(file) as fp:
                #with open(os.path.join(self.conf['main working directory'], cc_full_desc['cwd'], file),
                          #encoding='utf8', errors='ignore') as fp:
                    loc += sum(1 for _ in fp)
        return loc

    def parse_linux_kernel_mod_function_deps(self, lines):
        dependencies = []
        for line in lines:

            # Remove newline symbols
            if line[-1] == '\n':
                line = line[:-1]

            line = re.subn(r'\.ko', '.o', line)[0]
            splts = line.split(' ')

            # Format is 'first_modules needs "func": second_module'
            first_module = splts[0]
            second_module = splts[3]
            func = splts[2]

            # Remove quotes and semicolon around function
            func = func[1:-2]

            KERNEL_PREFIX = 'kernel/'
            EXTRA_PREFIX = 'extra/'
            EXT_PREFIX = 'ext-modules/'

            # Remove 'kernel/' and useless path prefix
            first_module, second_module = (m if not m.startswith(KERNEL_PREFIX) else m[len(KERNEL_PREFIX):]
                                           for m in (first_module, second_module))

            # Replace 'extra/' and remove useless path prefix
            first_module, second_module = (m if not m.startswith(EXTRA_PREFIX) else EXT_PREFIX + m[len(EXTRA_PREFIX):]
                                           for m in (first_module, second_module))

            dependencies.append((second_module, func, first_module))
        return dependencies

    def copy_model_headers(self):
        self.logger.info('Copy model headers')

        linux_kernel_work_src_tree = os.path.realpath(self.linux_kernel['src']) #self.linux_kernel['work src tree'])

        os.makedirs('model-headers'.encode('utf8'))


        for c_file, headers in self.model_headers.items():
            self.logger.debug('Copy headers of model with C file "{0}"'.format(c_file))

            model_headers_c_file = os.path.join('model-headers', os.path.basename(c_file))

            with open(model_headers_c_file, mode='w', encoding='utf8') as fp:
                for header in headers:
                    fp.write('#include <{0}>\n'.format(header))

            model_headers_deps_file = model_headers_c_file + '.d'

            # This is required to get compiler (Aspectator) specific stdarg.h since kernel C files are compiled with
            # "-nostdinc" option and system stdarg.h couldn't be used.
            stdout = core.utils.execute(self.logger,
                                        ('aspectator', '-print-file-name=include'),
                                        collect_all_stdout=True)

            core.utils.execute(self.logger,
                               tuple(
                                   ['aspectator'] +
                                   self.model_cc_opts + ['-isystem{0}'.format(stdout[0])] +
                                   # Overwrite common options for dumping dependencies. Unfortunately normal "-MF" and
                                   # even "-MD" doesn't work perhaps non recommended "-Wp" is used originally.
                                   ['-Wp,-MD,{0}'.format(os.path.relpath(model_headers_deps_file,
                                                                         linux_kernel_work_src_tree))] +
                                   # Suppress both preprocessing and compilation - just get dependencies.
                                   ['-M'] +
                                   [os.path.relpath(model_headers_c_file, linux_kernel_work_src_tree)]
                               ),
                               cwd=self.linux_kernel['src'])

            deps = core.lkbce.utils.get_deps_from_gcc_deps_file(model_headers_deps_file)

            # Like in Command.copy_deps() in lkbce/wrappers/common.py but much more simpler.
            for dep in deps:
                if (os.path.isabs(dep) and os.path.commonprefix((linux_kernel_work_src_tree, dep)) !=
                        linux_kernel_work_src_tree) or dep.endswith('.c'):
                    continue

                dest_dep = os.path.relpath(dep, linux_kernel_work_src_tree) if os.path.isabs(dep) else dep

                if not os.path.isfile(dest_dep):
                    self.logger.debug('Copy model header "{0}"'.format(dep))
                    os.makedirs(os.path.dirname(dest_dep).encode('utf8'), exist_ok=True)
                    shutil.copy2(dep if os.path.isabs(dep) else os.path.join(linux_kernel_work_src_tree, dep), dest_dep)

    def fixup_model_cc_opts(self):
        # After model headers were copied we should do the same replacement as for CC options of dumped build commands
        # (see Command.dump() in wrappers/common.py). Otherwise corresponding directories can be suddenly overwritten.
        self.model_cc_opts = [re.sub(re.escape(os.path.realpath(self.linux_kernel['src']) + '/'), '', opt)
                              for opt in self.model_cc_opts]

    def __get_builtin_modules(self):
        for dir in os.listdir(self.linux_kernel['work src tree']):
            # Skip dirs that doesn't contain Makefile or Kconfig file
            if os.path.isdir(os.path.join(self.linux_kernel['work src tree'], dir)) \
                    and os.path.isfile(os.path.join(self.linux_kernel['work src tree'], dir, 'Makefile')) \
                    and os.path.isfile(os.path.join(self.linux_kernel['work src tree'], dir, 'Kconfig')):
                # Run script that creates 'modules.builtin' file
                core.utils.execute(self.logger, ['make', '-f', os.path.join('scripts', 'Makefile.modbuiltin'),
                                                 'obj={0}'.format(dir), 'srctree=.'],
                                   cwd=self.linux_kernel['work src tree'])

        # Just walk through the dirs and process 'modules.builtin' files
        result_modules = set()
        for dir, dirs, files in os.walk(self.linux_kernel['work src tree']):
            if os.path.samefile(self.linux_kernel['work src tree'], dir):
                continue
            if 'modules.builtin' in files:
                with open(os.path.join(dir, 'modules.builtin'), 'r', encoding='utf-8') as fp:
                    for line in fp:
                        result_modules.add(line[len('kernel/'):-1])
        return result_modules

    def __build_dependencies(self):
        reverse_provided = {}
        dependencies = []

        # Build a dictionary for extracting module by export function
        for module in self.list_modules:
            for desc in self.linux_kernel_build_cmd_out_file_desc[module]:
                for provided_function in desc.get('provided functions', tuple()):
                    reverse_provided[provided_function] = module.replace('.ko', '.o')

        for module in self.list_modules:
            for desc in self.linux_kernel_build_cmd_out_file_desc[module]:
                for required_function in desc.get('required functions', tuple()):
                    if required_function in reverse_provided:
                        dependencies.append((reverse_provided[required_function], required_function,
                                             module.replace('.ko', '.o')))

        self.logger.debug("Going to write deps")
        with open("dependencies.txt", 'w', encoding='utf-8') as fp:
            for m1, f, m2 in dependencies:
                fp.write('{0} needs "{1}": {2}\n'.format(m2, f, m1))

        return sorted(dependencies)

    def __get_module_sizes(self):
        sizes = {}

        for module in self.list_modules:
            for desc in self.linux_kernel_build_cmd_out_file_desc[module]:
                sizes[module.replace('.ko', '.o')] = desc.get('output size', 0)

        return sizes<|MERGE_RESOLUTION|>--- conflicted
+++ resolved
@@ -77,7 +77,6 @@
         self.verification_obj_desc_file = None
         self.verification_obj_desc_num = 0
 
-<<<<<<< HEAD
         if self.conf['Linux kernel'].get('Clade base'):
             self.clade_base = core.utils.find_file_or_dir(self.logger, self.conf['main working directory'],
                                                           self.conf['Linux kernel']['Clade base'])
@@ -87,13 +86,10 @@
         with open(os.path.join(self.clade_base, 'clade.json')) as fp:
             self.clade = json.load(fp)
 
-=======
         # These dirs are excluded from cleaning by lkvog
         self.dynamic_excluded_clean = multiprocessing.Manager().list()
 
         self.extract_linux_kernel_verification_objs_gen_attrs()
->>>>>>> 80bae96b
-        self.set_common_prj_attrs()
 
         raise Exception
 
@@ -101,7 +97,6 @@
                                   ('ALKBCDP', self.process_all_linux_kernel_build_cmd_descs),
                                   ('AVODG', self.generate_all_verification_obj_descs))
 
-<<<<<<< HEAD
     def build_linux_kernel(self):
         try:
             src = core.utils.find_file_or_dir(self.logger, self.conf['main working directory'],
@@ -171,11 +166,10 @@
         # self.copy_model_headers()
         # self.fixup_model_cc_opts()
         # self.mqs['model CC opts'].put(self.model_cc_opts)
-=======
+
         self.clean_dir = True
         self.excluded_clean = [d for d in self.dynamic_excluded_clean]
         self.logger.debug("Excluded {0}".format(self.excluded_clean))
->>>>>>> 80bae96b
 
     def send_loc_report(self):
         core.utils.report(self.logger,
