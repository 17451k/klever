#!/usr/bin/python3

import json
import os
import tarfile
import time
import glob
import re
import shutil
from enum import Enum
from abc import abstractclassmethod, ABCMeta

import core.components
import core.session
import core.utils
from core.vtg.common import CommonStrategy


# Existed strategies for MPV (revision 20543).
# Source: http://www.sosy-lab.org/~dbeyer/spec-decomposition/
# If not specified, can be overwritten with verifier options.
class MPVStrategy(Enum):
    All = [
        {"-setprop": "analysis.mpa.partition.operator=AllThenNoneOperator"},
        {"-setprop": "analysis.mpa.partition.time.cpu=900000s"}
    ]
    AllThenSep = [
        {"-setprop": "analysis.mpa.partition.operator=AllThenSepOperator"},
        {"-setprop": "analysis.mpa.partition.time.cpu=900s"}
    ]
    AllThenSepRefinementTime = [
        {"-setprop": "analysis.mpa.partition.operator=AllThenSepOperator"},
        {"-setprop": "analysis.mpa.budget.limit.avgRefineTime=800ms"},
        {"-setprop": "analysis.mpa.partition.time.cpu=900s"}
    ]
    AllThenSepRefinementCount = [
        {"-setprop": "analysis.mpa.partition.operator=AllThenNotExhaustedThenSepOperator"},
        {"-setprop": "analysis.mpa.budget.limit.refinementsTimesMore=2"},
        {"-setprop": "analysis.mpa.budget.limit.numRefinements=10"},
        {"-setprop": "analysis.mpa.partition.time.cpu=900s"}
    ]
    AllThenSepExplosion = [
        {"-setprop": "analysis.mpa.partition.operator=AllThenSepOperator"},
        {"-setprop": "analysis.mpa.budget.limit.automataStateExplosionPercent=20"},
        {"-setprop": "analysis.mpa.partition.time.cpu=900s"}
    ]
    AllThenIrrelevantThenSep = [
        {"-setprop": "analysis.mpa.partition.operator=RelevanceThenIrrelevantThenRelevantOperator"},
        {"-setprop": "analysis.mpa.time.cpu.relevance.step2=1200"},
        {"-setprop": "analysis.mpa.time.cpu.relevance.step3=900"},
        {"-setprop": "analysis.mpa.partition.time.cpu=200s"}
    ]


# This class implements Multi-Property Verification (MPV) strategies.
class MPV(CommonStrategy):

    __metaclass__ = ABCMeta

    assert_function = {}  # Map of all checked asserts to corresponding 'error' functions.
    # Relevant for revision 20543.
    verifier_results_regexp = r"\Property (.+).spc: (\w+)"
    resources_written = False
    # Assert -> property automata.
    property_automata = {}

    def perform_sanity_checks(self):
        if not self.mpv:
            raise AttributeError("MPV-strategies require property automata")
        if 'unite rule specifications' not in self.conf \
                or not self.conf['unite rule specifications']:
            raise AttributeError("MPV-strategies require united bug types")

    def perform_preprocess_actions(self):
        self.logger.info('Starting Multi-Property Verification')
        self.print_strategy_information()
        self.create_asserts()
        self.prepare_common_verification_task_desc()
        self.create_mea()
        self.add_verifier_options()

    def perform_postprocess_actions(self):
        self.print_mea_stats()

    def main_cycle(self):
        self.resources_written = False
        self.create_property_automata()
        self.prepare_src_files()
        self.prepare_verification_task_files_archive()
        self.decide_verification_task()
        self.logger.info('Multi-Property verification has been completed')

    @abstractclassmethod
    def print_strategy_information(self):
        pass

    @abstractclassmethod
    def create_asserts(self):
        pass

    def prepare_verification_task_files_archive(self):
        self.logger.debug('Prepare archive with verification task files')
        with tarfile.open('task files.tar.gz', 'w:gz') as tar:
            for assertion, automaton in self.property_automata.items():
                path_to_file = assertion + '.spc'
                if os.path.isfile(path_to_file):
                    tar.add(path_to_file)
            for file in self.task_desc['files']:
                tar.add(file)
            self.task_desc['files'] = [os.path.basename(file) for file in self.task_desc['files']]

    def create_property_automata(self):
        for assertion, automaton in self.property_automata.items():
            path_to_file = assertion + '.spc'
            shutil.copy(automaton, path_to_file)

    def add_verifier_options(self):
        self.logger.debug('Add common verifier options for MPV')

        # Add entry point since we do not use property file.
        self.add_option_for_entry_point()

        # Specify all files with property automata.
        for assertion, automaton in self.property_automata.items():
            path_to_file = assertion + '.spc'
            self.conf['VTG strategy']['verifier']['options'].append(
                {'-spec': path_to_file})

        # Option for MEA.
        if self.mea:
            self.conf['VTG strategy']['verifier']['options'].append(
                {'-setprop': 'analysis.stopAfterError=false'})
            self.conf['VTG strategy']['verifier']['options'].append(
                    {'-setprop': 'cpa.automaton.prec.limit.violations=-1'})

        # Specify preset strategy.
        selected_preset = None
        if 'MPV strategy' in self.conf['VTG strategy']['verifier']:
            specified_preset = self.conf['VTG strategy']['verifier']['MPV strategy']
            for preset in MPVStrategy:
                if preset.name == specified_preset:
                    selected_preset = preset
                    break
            if not selected_preset:
                raise AttributeError('Invalid configuration: Specified MPV strategy "{0}" does not supported'.
                                     format(specified_preset))
            else:
                self.logger.info('Using MPV strategy "{0}"'.format(selected_preset.name))
                self.conf['VTG strategy']['verifier']['options'] = \
                    self.conf['VTG strategy']['verifier']['options'].__add__(selected_preset.value)
        else:
            self.logger.debug('No MPV strategy was specified')

<<<<<<< HEAD
    def create_verification_report(self, verification_report_id, decision_results, bug_kind=None):
=======
        if {'-setprop': 'cpa.arg.errorPath.exportImmediately=true'} not in \
                self.conf['VTG strategy']['verifier']['options']:
            self.conf['VTG strategy']['verifier']['options'].append(
                {'-setprop': 'cpa.arg.errorPath.exportImmediately=true'})

    def create_auxiliary_report(self, verification_report_id, decision_results, bug_kind=None):
>>>>>>> e317c7b2
        # TODO: specify the computer where the verifier was invoked (this information should be get from BenchExec or VerifierCloud web client.
        files_to_send = ['benchmark.xml']
        for assertion, automaton in self.property_automata.items():
            path_to_file = assertion + '.spc'
            files_to_send.append(path_to_file)
        log_file = self.get_verifier_log_file()
        core.utils.report(self.logger,
                          'verification',
                          {
                              # TODO: replace with something meaningful, e.g. tool name + tool version + tool configuration.
                              'id': verification_report_id,
                              'parent id': self.id,
                              # TODO: replace with something meaningful, e.g. tool name + tool version + tool configuration.
                              'attrs': [],
                              'name': self.conf['VTG strategy']['verifier']['name'],
                              'resources': decision_results['resources'],
                              'log': log_file,
                              'files': ([log_file] if log_file else []) + (
                                  files_to_send + self.task_desc['files']
                                  if self.conf['upload input files of static verifiers']
                                  else []
                              )
                          },
                          self.mqs['report files'],
                          self.conf['main working directory'],
                          bug_kind)
        self.resources_written = True

    def process_global_error(self, task_error):
        self.logger.warning('Failed to decide verification task: {0}'.format(task_error))
        with open('task error.txt', 'w', encoding='ascii') as fp:
            fp.write(task_error)
        core.utils.report(self.logger,
                          'unknown',
                          {
                              'id': self.id + '/unknown',
                              'parent id': self.id,
                              'problem desc': 'task error.txt',
                              'files': ['task error.txt']
                          },
                          self.mqs['report files'],
                          self.conf['main working directory'])

        self.verification_status = 'unknown'

    def get_violated_property(self, file):
        for line in reversed(list(open(file))):
            result = re.search(r"<data key=\"violatedProperty\">(.*).spc</data>", line)
            if result:
                return result.group(1)
        return None

    def decide_verification_task(self):
        self.verification_status = None

        session = core.session.Session(self.logger, self.conf['Klever Bridge'], self.conf['identifier'])
        task_id = session.schedule_task(self.task_desc)

        while True:
            task_status = session.get_task_status(task_id)
            self.logger.info('Status of verification task "{0}" is "{1}"'.format(task_id, task_status))

            if task_status == 'ERROR':
                task_error = session.get_task_error(task_id)
                self.process_global_error(task_error)
                break

            if task_status == 'FINISHED':
                session.download_decision(task_id)

                with tarfile.open("decision result files.tar.gz") as tar:
                    tar.extractall()

                with open('decision results.json', encoding='ascii') as fp:
                    decision_results = json.load(fp)

<<<<<<< HEAD
                verification_report_id = '{0}/verification{1}'.format(self.id)
                self.create_verification_report(verification_report_id, decision_results)
=======
                verification_report_id = '{0}/verification'.format(self.id)
                self.create_auxiliary_report(verification_report_id, decision_results)
>>>>>>> e317c7b2

                # Parse file with statistics.
                results = {}
                is_stats_found = False
                log_file = self.get_verifier_log_file()
                with open(log_file, encoding='ascii') as fp:
                    for line in fp:
                        result = re.search(self.verifier_results_regexp, line)
                        if result:
                            assertion = result.group(1)
                            verdict = result.group(2).lower()
                            if verdict == 'false':
                                verdict = 'unsafe'
                            if verdict == 'true':
                                verdict = 'safe'
                            is_stats_found = True
                            results[assertion] = verdict
                            self.logger.debug('Property "{0}" got verdict "{1}"'.
                                              format(assertion, verdict))
                if not is_stats_found:
                    for assertion, automaton in self.property_automata.items():
                        results[assertion] = 'unknown'

                # Process all found error traces.
                witness_assert = {}  # Witnss (error trace) <-> assert (bug kind).
                all_found_error_traces = glob.glob(self.path_to_error_traces)
                for error_trace in all_found_error_traces:
                    violated_property = self.get_violated_property(error_trace)
                    witness_assert[error_trace] = violated_property

                for assertion, verdict in results.items():
                    decision_results['status'] = verdict
                    if verdict == 'unsafe':
                        for error_trace in all_found_error_traces:
                            if witness_assert[error_trace] == assertion:
                                self.process_single_verdict(decision_results, verification_report_id,
                                                            assertion=assertion,
                                                            specified_error_trace=error_trace)
                    else:  # Verdicts unknown or safe.
                        self.process_single_verdict(decision_results, verification_report_id,
                                                    assertion=assertion)

                self.create_verification_finish_report(verification_report_id)
                break
            time.sleep(1)<|MERGE_RESOLUTION|>--- conflicted
+++ resolved
@@ -151,16 +151,12 @@
         else:
             self.logger.debug('No MPV strategy was specified')
 
-<<<<<<< HEAD
-    def create_verification_report(self, verification_report_id, decision_results, bug_kind=None):
-=======
         if {'-setprop': 'cpa.arg.errorPath.exportImmediately=true'} not in \
                 self.conf['VTG strategy']['verifier']['options']:
             self.conf['VTG strategy']['verifier']['options'].append(
                 {'-setprop': 'cpa.arg.errorPath.exportImmediately=true'})
 
-    def create_auxiliary_report(self, verification_report_id, decision_results, bug_kind=None):
->>>>>>> e317c7b2
+    def create_verification_report(self, verification_report_id, decision_results, bug_kind=None):
         # TODO: specify the computer where the verifier was invoked (this information should be get from BenchExec or VerifierCloud web client.
         files_to_send = ['benchmark.xml']
         for assertion, automaton in self.property_automata.items():
@@ -237,13 +233,8 @@
                 with open('decision results.json', encoding='ascii') as fp:
                     decision_results = json.load(fp)
 
-<<<<<<< HEAD
-                verification_report_id = '{0}/verification{1}'.format(self.id)
+                verification_report_id = '{0}/verification'.format(self.id)
                 self.create_verification_report(verification_report_id, decision_results)
-=======
-                verification_report_id = '{0}/verification'.format(self.id)
-                self.create_auxiliary_report(verification_report_id, decision_results)
->>>>>>> e317c7b2
 
                 # Parse file with statistics.
                 results = {}
