--- conflicted
+++ resolved
@@ -231,12 +231,7 @@
     for search_dir in search_dirs:
         if os.path.commonprefix([abs_path_to_file_or_dir, search_dir]) == search_dir:
             return os.path.relpath(abs_path_to_file_or_dir, search_dir)
-<<<<<<< HEAD
-
     return abs_path_to_file_or_dir
-=======
-    return os.path.normpath(abs_path_to_file_or_dir)
->>>>>>> f8f06222
 
 
 def get_entity_val(logger, name, cmd):
@@ -615,65 +610,4 @@
                 return False
             collection.append(element)
     except queue.Empty:
-        return True
-
-
-def prepare_cif_opts(opts, clade_storage):
-    new_opts = []
-
-    is_sysroot_search_dir = False
-    is_include = False
-
-    skip_next = False
-
-    for opt in opts:
-        if skip_next:
-            skip_next = False
-            continue
-        # Get rid of options unsupported by Aspectator.
-        match = re.match('(-Werror=date-time|-mpreferred-stack-boundary|.*?-MD).*', opt)
-        if match:
-            continue
-
-        if opt == '-MF':
-            skip_next = True
-            continue
-
-        new_opt = opt
-
-        # --sysroot has effect just if search directories specified with help of absolute paths start with "=".
-        if is_sysroot_search_dir:
-            if new_opt.startswith('/'):
-                new_opt = '=' + new_opt
-
-            is_sysroot_search_dir = False
-        else:
-            match = re.match('-(I|iquote|isystem|idirafter)(.*)', new_opt)
-            if match:
-                if match.group(2):
-                    if match.group(2).startswith('/'):
-                        new_opt = '-{0}={1}'.format(match.group(1), match.group(2))
-                else:
-                    is_sysroot_search_dir = True
-
-        # Explicitly change absolute paths passed to --include since --sysroot does not help with it.
-        if is_include:
-            if new_opt.startswith('/'):
-                new_opt = clade_storage + new_opt
-
-            is_include = False
-        else:
-            match = re.match('-include(.*)', new_opt)
-            if match:
-                if match.group(1):
-                    if match.group(1).startswith('/'):
-                        new_opt = '-include' + clade_storage + match.group(1)
-                else:
-                    is_include = True
-
-        new_opts.append(new_opt.replace('"', '\\"'))
-
-    # Aspectator will search for headers within Clade storage.
-    new_opts.append('-isysroot' + clade_storage)
-
-    return new_opts+        return True