--- conflicted
+++ resolved
@@ -27,7 +27,7 @@
 import traceback
 
 import core.utils
-import core.vtg.coverage_parser
+import core.vrp.coverage_parser
 
 
 class Job(core.utils.CallbacksCaller):
@@ -197,22 +197,16 @@
                             'verdict': context.verdict
                         })
 
-<<<<<<< HEAD
-=======
                     def after_finish_tasks_results_processing(context):
                         context.logger.info('Terminate verification statuses message queue')
                         context.mqs['verification statuses'].put(None)
 
->>>>>>> a4f23099
                     core.utils.set_component_callbacks(self.logger, type(self),
                                                        (
                                                            after_plugin_fail_processing,
                                                            after_process_single_verdict,
-<<<<<<< HEAD
-=======
-                                                           after_send_unknown_report,
-                                                           after_finish_tasks_results_processing
->>>>>>> a4f23099
+                                                           after_send_unknown_report
+                                                           #after_finish_tasks_results_processing
                                                        ))
 
                     # Start up parallel process for reporting results. Without this there can be deadlocks since queue
@@ -220,16 +214,31 @@
                     self.reporting_results_process = multiprocessing.Process(target=self.report_results)
                     self.reporting_results_process.start()
 
-                if self.components_common_conf['VTG strategy']['collect total coverage'] != 'None':
+                #def after_generate_all_verification_tasks(context):
+                def after_finish_tasks_results_processing(context):
+                    context.logger.info('Terminate verification statuses message queue')
+                    if 'ideal verdicts' in self.components_common_conf:
+                        context.mqs['verification statuses'].put(None)
+                    #if self.components_common_conf['VTG strategy']['collect total coverage'] != 'None':
+                    if True:
+                        context.mqs['coverages'].put(None)
+
+                core.utils.set_component_callbacks(self.logger, type(self),
+                                                   (
+                                                       after_finish_tasks_results_processing,
+                                                   ))
+
+                #if self.components_common_conf['VTG strategy']['collect total coverage'] != 'None':
+                if True:
                     self.mqs['coverages'] = multiprocessing.Queue()
 
-                    def after_create_verification_report(context):
+                    def after_process_finished_task(context):
                         context.mqs['coverages'].put({
                             'rule specification': context.rule_specification,
                             'coverage info': context.coverage_info
                         })
 
-                    core.utils.set_component_callbacks(self.logger, type(self), (after_create_verification_report,))
+                    core.utils.set_component_callbacks(self.logger, type(self), (after_process_finished_task,))
 
                     self.collect_coverage_process = multiprocessing.Process(target=self.collect_coverage)
                     self.collect_coverage_process.start()
@@ -467,7 +476,7 @@
                 total_coverage[coverages_info['rule specification']][file_name] += infos
 
         for rule, coverages in total_coverage.items():
-            coverage = core.vtg.coverage_parser.LCOV.get_coverage(coverages,
+            coverage = core.vrp.coverage_parser.LCOV.get_coverage(coverages,
                                                                   self.components_common_conf
                                                                   ['VTG strategy']['collect total coverage'])
             with open('coverage.json', 'w', encoding='utf-8') as fp:
