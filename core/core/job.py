--- conflicted
+++ resolved
@@ -501,10 +501,6 @@
         self.job_type = job_type
         self.common_components_conf = components_common_conf
 
-<<<<<<< HEAD
-=======
-        self.clade = None
->>>>>>> 5f9159ce
         self.components = []
         self.component_processes = []
 
@@ -515,20 +511,47 @@
         # Skip leading "/" since this identifier is used in os.path.join() that returns absolute path otherwise.
         self.common_components_conf['sub-job identifier'] = self.id[1:]
 
+        self.clade = None
+        self.components = []
+        self.component_processes = []
+
+    def decide_job_or_sub_job(self):
+        self.logger.info('Decide job/sub-job of type "{0}" with identifier "{1}"'.format(self.job_type, self.id))
+
+        # This is required to associate verification results with particular sub-jobs.
+        # Skip leading "/" since this identifier is used in os.path.join() that returns absolute path otherwise.
+        self.common_components_conf['sub-job identifier'] = self.id[1:]
+
         # Check and set build base here since many Core components need it.
         self.__set_build_base()
-<<<<<<< HEAD
-=======
         self.clade = Clade(self.common_components_conf['build base'])
         self.__retrieve_working_src_trees()
         self.__upload_original_sources()
->>>>>>> 5f9159ce
 
         if self.common_components_conf['keep intermediate files']:
             self.logger.debug('Create components configuration file "conf.json"')
             with open('conf.json', 'w', encoding='utf8') as fp:
                 json.dump(self.common_components_conf, fp, ensure_ascii=False, sort_keys=True, indent=4)
 
+        if self.common_components_conf['keep intermediate files']:
+            self.logger.debug('Create components configuration file "conf.json"')
+            with open('conf.json', 'w', encoding='utf8') as fp:
+                json.dump(self.common_components_conf, fp, ensure_ascii=False, sort_keys=True, indent=4)
+
+        self.__get_job_or_sub_job_components()
+        self.callbacks = core.components.get_component_callbacks(self.logger, [type(self)] + self.components,
+                                                                 self.common_components_conf)
+        self.launch_sub_job_components()
+
+        self.clean_dir = True
+        self.logger.info("All components finished")
+        if self.conf.get('collect total code coverage', None):
+            self.logger.debug('Waiting for a collecting coverage')
+            while not self.vals['coverage_finished'].get(self.common_components_conf['sub-job identifier'], True):
+                time.sleep(1)
+            self.logger.debug("Coverage collected")
+
+    main = decide_job_or_sub_job
         self.__get_job_or_sub_job_components()
         self.callbacks = core.components.get_component_callbacks(self.logger, [type(self)] + self.components,
                                                                  self.common_components_conf)
@@ -586,11 +609,21 @@
         # We need to specify absolute path to build base since it will be used in different Klever components. Besides,
         # this simplifies troubleshooting.
         build_base = os.path.realpath(build_base)
-
-<<<<<<< HEAD
-=======
+            # Directory contains extracted build base.
+            extracted_from = ' extracted from "{0}"'.format(os.path.realpath(build_base))
+            build_base = 'build base'
+        else:
+            extracted_from = ''
+
+        # We need to specify absolute path to build base since it will be used in different Klever components. Besides,
+        # this simplifies troubleshooting.
+        build_base = os.path.realpath(build_base)
+
         # TODO: fix after https://github.com/17451k/clade/issues/108.
->>>>>>> 5f9159ce
+        if not os.path.isdir(build_base):
+            raise FileExistsError('Build base "{0}" is not a directory, {1}'
+                                  .format(build_base, extracted_from, common_advice))
+
         if not os.path.isdir(build_base):
             raise FileExistsError('Build base "{0}" is not a directory, {1}'
                                   .format(build_base, extracted_from, common_advice))
@@ -599,13 +632,15 @@
             raise FileExistsError(
                 'Directory "{0}"{1} is not a build base since it does not contain file "meta.json", {2}'
                 .format(build_base, extracted_from, common_advice))
+        if not os.path.isfile(os.path.join(build_base, 'meta.json')):
+            raise FileExistsError(
+                'Directory "{0}"{1} is not a build base since it does not contain file "meta.json", {2}'
+                .format(build_base, extracted_from, common_advice))
 
         self.common_components_conf['build base'] = build_base
 
         self.logger.debug('Klever components will use build base "{0}"'
                           .format(self.common_components_conf['build base']))
-<<<<<<< HEAD
-=======
 
     # Klever will try to cut off either working source trees (if specified) or at least build directory (otherwise)
     # from referred file names. Sometimes this is rather optional like for source files referred by error traces, but,
@@ -616,6 +651,7 @@
         self.common_components_conf['working source trees'] = clade_meta['working source trees'] \
             if 'working source trees' in clade_meta else [clade_meta['build_dir']]
 
+        self.common_components_conf['build base'] = build_base
     def __refer_original_sources(self, src_id):
         core.utils.report(self.logger,
                           'patch',
@@ -627,10 +663,13 @@
                           self.vals['report id'],
                           self.conf['main working directory'])
 
+        self.logger.debug('Klever components will use build base "{0}"'
+                          .format(self.common_components_conf['build base']))
     def __upload_original_sources(self):
         # Use Clade UUID to distinguish various original sources. It is pretty well since this UUID is uuid.uuid4().
         src_id = self.clade.get_uuid()
 
+    def __get_job_or_sub_job_components(self):
         session = core.session.Session(self.logger, self.conf['Klever Bridge'], self.conf['identifier'])
 
         if session.check_original_sources(src_id):
@@ -674,7 +713,6 @@
         if not self.conf['keep intermediate files']:
             shutil.rmtree('original sources')
             os.remove('original sources.zip')
->>>>>>> 5f9159ce
 
     def __get_job_or_sub_job_components(self):
         self.logger.info('Get components for sub-job of type "{0}" with identifier "{1}"'.
